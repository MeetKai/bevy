--- conflicted
+++ resolved
@@ -6,14 +6,10 @@
 var texture_sampler: sampler;
 
 @fragment
-<<<<<<< HEAD
-fn fragment_fn(@builtin(position) position: vec4<f32>) -> @location(0) vec4<f32> {
-=======
 fn fragment(
     @builtin(position) position: vec4<f32>,
     #import bevy_pbr::mesh_vertex_output
 ) -> @location(0) vec4<f32> {
->>>>>>> cfee0e88
     let uv = position.xy / vec2<f32>(view.width, view.height);
     let color = textureSample(texture, texture_sampler, uv);
     return color;
