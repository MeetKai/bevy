@group(0) @binding(0)
var texture: texture_storage_2d<rgba8unorm, read_write>;

fn hash(value: u32) -> u32 {
    var state = value;
    state = state ^ 2747636419u;
    state = state * 2654435769u;
    state = state ^ state >> 16u;
    state = state * 2654435769u;
    state = state ^ state >> 16u;
    state = state * 2654435769u;
    return state;
}

fn randomFloat(value: u32) -> f32 {
    return f32(hash(value)) / 4294967295.0;
}

<<<<<<< HEAD
[[stage(compute), workgroup_size(8, 8, 1)]]
=======
@compute @workgroup_size(8, 8, 1)
>>>>>>> cfee0e88
fn init(@builtin(global_invocation_id) invocation_id: vec3<u32>, @builtin(num_workgroups) num_workgroups: vec3<u32>) {
    let location = vec2<i32>(i32(invocation_id.x), i32(invocation_id.y));

    let randomNumber = randomFloat(invocation_id.y * num_workgroups.x + invocation_id.x);
    let alive = randomNumber > 0.9;
    let color = vec4<f32>(f32(alive));

    textureStore(texture, location, color);
}

fn is_alive(location: vec2<i32>, offset_x: i32, offset_y: i32) -> i32 {
    let value: vec4<f32> = textureLoad(texture, location + vec2<i32>(offset_x, offset_y));
    return i32(value.x);
}

fn count_alive(location: vec2<i32>) -> i32 {
    return is_alive(location, -1, -1) +
           is_alive(location, -1,  0) +
           is_alive(location, -1,  1) +
           is_alive(location,  0, -1) +
           is_alive(location,  0,  1) +
           is_alive(location,  1, -1) +
           is_alive(location,  1,  0) +
           is_alive(location,  1,  1);
}

<<<<<<< HEAD
[[stage(compute), workgroup_size(8, 8, 1)]]
=======
@compute @workgroup_size(8, 8, 1)
>>>>>>> cfee0e88
fn update(@builtin(global_invocation_id) invocation_id: vec3<u32>) {
    let location = vec2<i32>(i32(invocation_id.x), i32(invocation_id.y));

    let n_alive = count_alive(location);

    var alive: bool;
    if (n_alive == 3) {
        alive = true;
    } else if (n_alive == 2) {
        let currently_alive = is_alive(location, 0, 0);
        alive = bool(currently_alive);
    } else {
        alive = false;
    }
    let color = vec4<f32>(f32(alive));

    storageBarrier();

    textureStore(texture, location, color);
}<|MERGE_RESOLUTION|>--- conflicted
+++ resolved
@@ -16,11 +16,7 @@
     return f32(hash(value)) / 4294967295.0;
 }
 
-<<<<<<< HEAD
-[[stage(compute), workgroup_size(8, 8, 1)]]
-=======
 @compute @workgroup_size(8, 8, 1)
->>>>>>> cfee0e88
 fn init(@builtin(global_invocation_id) invocation_id: vec3<u32>, @builtin(num_workgroups) num_workgroups: vec3<u32>) {
     let location = vec2<i32>(i32(invocation_id.x), i32(invocation_id.y));
 
@@ -47,11 +43,7 @@
            is_alive(location,  1,  1);
 }
 
-<<<<<<< HEAD
-[[stage(compute), workgroup_size(8, 8, 1)]]
-=======
 @compute @workgroup_size(8, 8, 1)
->>>>>>> cfee0e88
 fn update(@builtin(global_invocation_id) invocation_id: vec3<u32>) {
     let location = vec2<i32>(i32(invocation_id.x), i32(invocation_id.y));
 
