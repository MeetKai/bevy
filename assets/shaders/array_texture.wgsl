--- conflicted
+++ resolved
@@ -32,40 +32,25 @@
     pbr_input.material.base_color = pbr_input.material.base_color * frag_in.color;
 #endif
 
-<<<<<<< HEAD
     pbr_input.frag_coord = frag_in.frag_coord;
     pbr_input.world_position = frag_in.world_position;
-    pbr_input.world_normal = frag_in.world_normal;
-=======
-    pbr_input.frag_coord = in.frag_coord;
-    pbr_input.world_position = in.world_position;
     pbr_input.world_normal = prepare_world_normal(
-        in.world_normal,
+        frag_in.world_normal,
         (pbr_input.material.flags & STANDARD_MATERIAL_FLAGS_DOUBLE_SIDED_BIT) != 0u,
-        in.is_front,
+        frag_in.is_front,
     );
->>>>>>> 920543c8
 
     pbr_input.is_orthographic = view.projection[3].w == 1.0;
 
     pbr_input.N = apply_normal_mapping(
         pbr_input.material.flags,
-<<<<<<< HEAD
-        frag_in.world_normal,
-=======
         pbr_input.world_normal,
->>>>>>> 920543c8
 #ifdef VERTEX_TANGENTS
 #ifdef STANDARDMATERIAL_NORMAL_MAP
         frag_in.world_tangent,
 #endif
 #endif
-<<<<<<< HEAD
         frag_in.uv,
-        frag_in.is_front,
-=======
-        in.uv,
->>>>>>> 920543c8
     );
     pbr_input.V = calculate_view(frag_in.world_position, pbr_input.is_orthographic);
 
