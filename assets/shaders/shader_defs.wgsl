<<<<<<< HEAD
#import bevy_pbr::mesh_types
#import bevy_pbr::mesh_view_bindings

@group(1) @binding(0)
var<uniform> mesh: Mesh;

struct Vertex {
    @location(0) position: vec3<f32>,
    @location(1) normal: vec3<f32>,
    @location(2) uv: vec2<f32>,
};

struct VertexOutput {
    @builtin(position) clip_position: vec4<f32>,
};

@vertex
fn vertex_fn(vertex: Vertex) -> VertexOutput {
    let world_position = mesh.model * vec4<f32>(vertex.position, 1.0);

    var vout: VertexOutput;
    vout.clip_position = view.view_proj * world_position;
    return vout;
}

@fragment
fn fragment_fn() -> @location(0) vec4<f32> {
    var color = vec4<f32>(0.0, 0.0, 1.0; 1.0);
# ifdef IS_RED 
    color = vec4<f32>(1.0, 0.0, 0.0, 1.0);
# endif
    return color;
=======
struct CustomMaterial {
    color: vec4<f32>,
};

@group(1) @binding(0)
var<uniform> material: CustomMaterial;

@fragment
fn fragment(
    #import bevy_pbr::mesh_vertex_output
) -> @location(0) vec4<f32> {
#ifdef IS_RED
    return vec4<f32>(1.0, 0.0, 0.0, 1.0);
#else
    return material.color;
#endif
>>>>>>> cfee0e88
}<|MERGE_RESOLUTION|>--- conflicted
+++ resolved
@@ -1,37 +1,3 @@
-<<<<<<< HEAD
-#import bevy_pbr::mesh_types
-#import bevy_pbr::mesh_view_bindings
-
-@group(1) @binding(0)
-var<uniform> mesh: Mesh;
-
-struct Vertex {
-    @location(0) position: vec3<f32>,
-    @location(1) normal: vec3<f32>,
-    @location(2) uv: vec2<f32>,
-};
-
-struct VertexOutput {
-    @builtin(position) clip_position: vec4<f32>,
-};
-
-@vertex
-fn vertex_fn(vertex: Vertex) -> VertexOutput {
-    let world_position = mesh.model * vec4<f32>(vertex.position, 1.0);
-
-    var vout: VertexOutput;
-    vout.clip_position = view.view_proj * world_position;
-    return vout;
-}
-
-@fragment
-fn fragment_fn() -> @location(0) vec4<f32> {
-    var color = vec4<f32>(0.0, 0.0, 1.0; 1.0);
-# ifdef IS_RED 
-    color = vec4<f32>(1.0, 0.0, 0.0, 1.0);
-# endif
-    return color;
-=======
 struct CustomMaterial {
     color: vec4<f32>,
 };
@@ -48,5 +14,4 @@
 #else
     return material.color;
 #endif
->>>>>>> cfee0e88
 }