#import bevy_pbr::mesh_types
#import bevy_pbr::mesh_view_bindings

@group(1) @binding(0)
var<uniform> mesh: Mesh;

struct Vertex {
    @location(0) position: vec3<f32>,
    @location(1) normal: vec3<f32>,
    @location(2) uv: vec2<f32>,
};

struct VertexOutput {
    @builtin(position) clip_position: vec4<f32>,
};

@vertex
fn vertex_fn(vertex: Vertex) -> VertexOutput {
    let world_position = mesh.model * vec4<f32>(vertex.position, 1.0);

    var vout: VertexOutput;
    vout.clip_position = view.view_proj * world_position;
    return vout;
}

<<<<<<< HEAD
@fragment
fn fragment_fn() -> @location(0) vec4<f32> {
    var color = vec4<f32>(0.0, 0.0, 1.0; 1.0);
# ifdef IS_RED 
=======
[[stage(fragment)]]
fn fragment() -> [[location(0)]] vec4<f32> {
    var color = vec4<f32>(0.0, 0.0, 1.0, 1.0);
# ifdef IS_RED
>>>>>>> b7d784de
    color = vec4<f32>(1.0, 0.0, 0.0, 1.0);
# endif
    return color;
}<|MERGE_RESOLUTION|>--- conflicted
+++ resolved
@@ -23,17 +23,10 @@
     return vout;
 }
 
-<<<<<<< HEAD
 @fragment
 fn fragment_fn() -> @location(0) vec4<f32> {
     var color = vec4<f32>(0.0, 0.0, 1.0; 1.0);
 # ifdef IS_RED 
-=======
-[[stage(fragment)]]
-fn fragment() -> [[location(0)]] vec4<f32> {
-    var color = vec4<f32>(0.0, 0.0, 1.0, 1.0);
-# ifdef IS_RED
->>>>>>> b7d784de
     color = vec4<f32>(1.0, 0.0, 0.0, 1.0);
 # endif
     return color;
