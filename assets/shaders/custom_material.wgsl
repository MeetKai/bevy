--- conflicted
+++ resolved
@@ -1,10 +1,7 @@
 struct CustomMaterial {
     color: vec4<f32>,
 };
-<<<<<<< HEAD
-=======
 
->>>>>>> cfee0e88
 @group(1) @binding(0)
 var<uniform> material: CustomMaterial;
 @group(1) @binding(1)
@@ -13,13 +10,8 @@
 var base_color_sampler: sampler;
 
 @fragment
-<<<<<<< HEAD
-fn fragment_fn() -> @location(0) vec4<f32> {
-    return material.color;
-=======
 fn fragment(
     #import bevy_pbr::mesh_vertex_output
 ) -> @location(0) vec4<f32> {
     return material.color * textureSample(base_color_texture, base_color_sampler, uv);
->>>>>>> cfee0e88
 }