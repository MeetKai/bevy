#import bevy_pbr::mesh_view_bindings
#import bevy_pbr::mesh_bindings

<<<<<<< HEAD
struct Vertex {
    @location(0) position: vec3<f32>,
    @location(1) blend_color: vec4<f32>,
};

=======
>>>>>>> cfee0e88
struct CustomMaterial {
    color: vec4<f32>,
};
@group(1) @binding(0)
var<uniform> material: CustomMaterial;

// NOTE: Bindings must come before functions that use them!
#import bevy_pbr::mesh_functions

struct Vertex {
    @location(0) position: vec3<f32>,
    @location(1) blend_color: vec4<f32>,
};

struct VertexOutput {
    @builtin(position) clip_position: vec4<f32>,
    @location(0) blend_color: vec4<f32>,
};

@vertex
<<<<<<< HEAD
fn vertex_fn(vertex: Vertex) -> VertexOutput {
    let world_position = mesh.model * vec4<f32>(vertex.position, 1.0);

    var vout: VertexOutput;
    vout.clip_position = view.view_proj * world_position;
    vout.blend_color = vertex.blend_color;
    return vout;
=======
fn vertex(vertex: Vertex) -> VertexOutput {
    var out: VertexOutput;
    out.clip_position = mesh_position_local_to_clip(mesh.model, vec4<f32>(vertex.position, 1.0));
    out.blend_color = vertex.blend_color;
    return out;
>>>>>>> cfee0e88
}

struct FragmentInput {
    @location(0) blend_color: vec4<f32>,
};

@fragment
<<<<<<< HEAD
fn fragment_fn(input: FragmentInput) -> @location(0) vec4<f32> {
=======
fn fragment(input: FragmentInput) -> @location(0) vec4<f32> {
>>>>>>> cfee0e88
    return material.color * input.blend_color;
}<|MERGE_RESOLUTION|>--- conflicted
+++ resolved
@@ -1,14 +1,6 @@
 #import bevy_pbr::mesh_view_bindings
 #import bevy_pbr::mesh_bindings
 
-<<<<<<< HEAD
-struct Vertex {
-    @location(0) position: vec3<f32>,
-    @location(1) blend_color: vec4<f32>,
-};
-
-=======
->>>>>>> cfee0e88
 struct CustomMaterial {
     color: vec4<f32>,
 };
@@ -29,21 +21,11 @@
 };
 
 @vertex
-<<<<<<< HEAD
-fn vertex_fn(vertex: Vertex) -> VertexOutput {
-    let world_position = mesh.model * vec4<f32>(vertex.position, 1.0);
-
-    var vout: VertexOutput;
-    vout.clip_position = view.view_proj * world_position;
-    vout.blend_color = vertex.blend_color;
-    return vout;
-=======
 fn vertex(vertex: Vertex) -> VertexOutput {
     var out: VertexOutput;
     out.clip_position = mesh_position_local_to_clip(mesh.model, vec4<f32>(vertex.position, 1.0));
     out.blend_color = vertex.blend_color;
     return out;
->>>>>>> cfee0e88
 }
 
 struct FragmentInput {
@@ -51,10 +33,6 @@
 };
 
 @fragment
-<<<<<<< HEAD
-fn fragment_fn(input: FragmentInput) -> @location(0) vec4<f32> {
-=======
 fn fragment(input: FragmentInput) -> @location(0) vec4<f32> {
->>>>>>> cfee0e88
     return material.color * input.blend_color;
 }