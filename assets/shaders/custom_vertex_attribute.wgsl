--- conflicted
+++ resolved
@@ -12,12 +12,6 @@
 @group(1) @binding(0)
 var<uniform> material: CustomMaterial;
 
-<<<<<<< HEAD
-@group(2) @binding(0)
-var<uniform> mesh: Mesh;
-
-=======
->>>>>>> b7d784de
 struct VertexOutput {
     @builtin(position) clip_position: vec4<f32>,
     @location(0) blend_color: vec4<f32>,
