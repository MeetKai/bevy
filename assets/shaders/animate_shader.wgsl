#import bevy_pbr::mesh_types
#import bevy_pbr::mesh_view_bindings

@group(1) @binding(0)
var<uniform> mesh: Mesh;

// NOTE: Bindings must come before functions that use them!
#import bevy_pbr::mesh_functions

struct Vertex {
    @location(0) position: vec3<f32>,
    @location(1) normal: vec3<f32>,
    @location(2) uv: vec2<f32>,
};

struct VertexOutput {
    @builtin(position) clip_position: vec4<f32>,
    @location(0) uv: vec2<f32>,
};

@vertex
<<<<<<< HEAD
fn vertex_fn(vertex: Vertex) -> VertexOutput {
    let world_position = mesh.model * vec4<f32>(vertex.position, 1.0);

    var vout: VertexOutput;
    vout.clip_position = view.view_proj * world_position;
    vout.uv = vertex.uv;
    return vout;
=======
fn vertex(vertex: Vertex) -> VertexOutput {
    var out: VertexOutput;
    out.clip_position = mesh_position_local_to_clip(mesh.model, vec4<f32>(vertex.position, 1.0));
    out.uv = vertex.uv;
    return out;
>>>>>>> cfee0e88
}


struct Time {
    time_since_startup: f32,
};
<<<<<<< HEAD
@group(2)
@binding(0)
=======
@group(2) @binding(0)
>>>>>>> cfee0e88
var<uniform> time: Time;


fn oklab_to_linear_srgb(c: vec3<f32>) -> vec3<f32> {
    let L = c.x;
    let a = c.y;
    let b = c.z;

    let l_ = L + 0.3963377774 * a + 0.2158037573 * b;
    let m_ = L - 0.1055613458 * a - 0.0638541728 * b;
    let s_ = L - 0.0894841775 * a - 1.2914855480 * b;

    let l = l_*l_*l_;
    let m = m_*m_*m_;
    let s = s_*s_*s_;

    return vec3<f32>(
		 4.0767416621 * l - 3.3077115913 * m + 0.2309699292 * s,
		-1.2684380046 * l + 2.6097574011 * m - 0.3413193965 * s,
		-0.0041960863 * l - 0.7034186147 * m + 1.7076147010 * s,
    );
}

@fragment
<<<<<<< HEAD
fn fragment_fn(vin: VertexOutput) -> @location(0) vec4<f32> {
=======
fn fragment(in: VertexOutput) -> @location(0) vec4<f32> {
>>>>>>> cfee0e88
    let speed = 2.0;
    let t_1 = sin(time.time_since_startup * speed) * 0.5 + 0.5;
    let t_2 = cos(time.time_since_startup * speed);

    let distance_to_center = distance(vin.uv, vec2<f32>(0.5)) * 1.4;

    // blending is done in a perceptual color space: https://bottosson.github.io/posts/oklab/
    let red = vec3<f32>(0.627955, 0.224863, 0.125846);
    let green = vec3<f32>(0.86644, -0.233887, 0.179498);
    let blue = vec3<f32>(0.701674, 0.274566, -0.169156);
    let white = vec3<f32>(1.0, 0.0, 0.0);
    let mixed = mix(mix(red, blue, t_1), mix(green, white, t_2), distance_to_center);

    return vec4<f32>(oklab_to_linear_srgb(mixed), 1.0);
}<|MERGE_RESOLUTION|>--- conflicted
+++ resolved
@@ -19,33 +19,18 @@
 };
 
 @vertex
-<<<<<<< HEAD
-fn vertex_fn(vertex: Vertex) -> VertexOutput {
-    let world_position = mesh.model * vec4<f32>(vertex.position, 1.0);
-
-    var vout: VertexOutput;
-    vout.clip_position = view.view_proj * world_position;
-    vout.uv = vertex.uv;
-    return vout;
-=======
 fn vertex(vertex: Vertex) -> VertexOutput {
     var out: VertexOutput;
     out.clip_position = mesh_position_local_to_clip(mesh.model, vec4<f32>(vertex.position, 1.0));
     out.uv = vertex.uv;
     return out;
->>>>>>> cfee0e88
 }
 
 
 struct Time {
     time_since_startup: f32,
 };
-<<<<<<< HEAD
-@group(2)
-@binding(0)
-=======
 @group(2) @binding(0)
->>>>>>> cfee0e88
 var<uniform> time: Time;
 
 
@@ -70,16 +55,12 @@
 }
 
 @fragment
-<<<<<<< HEAD
-fn fragment_fn(vin: VertexOutput) -> @location(0) vec4<f32> {
-=======
 fn fragment(in: VertexOutput) -> @location(0) vec4<f32> {
->>>>>>> cfee0e88
     let speed = 2.0;
     let t_1 = sin(time.time_since_startup * speed) * 0.5 + 0.5;
     let t_2 = cos(time.time_since_startup * speed);
 
-    let distance_to_center = distance(vin.uv, vec2<f32>(0.5)) * 1.4;
+    let distance_to_center = distance(in.uv, vec2<f32>(0.5)) * 1.4;
 
     // blending is done in a perceptual color space: https://bottosson.github.io/posts/oklab/
     let red = vec3<f32>(0.627955, 0.224863, 0.125846);
