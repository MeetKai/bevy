[package]
name = "bevy_internal"
<<<<<<< HEAD
version = "0.8.1"
=======
version = "0.9.0"
>>>>>>> 920543c8
edition = "2021"
description = "An internal Bevy crate used to facilitate optional dynamic linking via the 'dynamic' feature"
homepage = "https://bevyengine.org"
repository = "https://github.com/bevyengine/bevy"
license = "MIT OR Apache-2.0"
keywords = ["game", "engine", "gamedev", "graphics", "bevy"]
categories = ["game-engines", "graphics", "gui", "rendering"]

[features]
trace = [
    "bevy_app/trace",
    "bevy_core_pipeline?/trace",
    "bevy_ecs/trace",
    "bevy_log/trace",
    "bevy_render?/trace",
    "bevy_hierarchy/trace"
]
trace_chrome = [ "bevy_log/tracing-chrome" ]
trace_tracy = ["bevy_render?/tracing-tracy", "bevy_log/tracing-tracy" ]
wgpu_trace = ["bevy_render/wgpu_trace"]
debug_asset_server = ["bevy_asset/debug_asset_server"]

# Image format support for texture loading (PNG and HDR are enabled by default)
hdr = ["bevy_render/hdr"]
png = ["bevy_render/png"]
tga = ["bevy_render/tga"]
jpeg = ["bevy_render/jpeg"]
bmp = ["bevy_render/bmp"]
basis-universal = ["bevy_render/basis-universal"]
dds = ["bevy_render/dds"]
ktx2 = ["bevy_render/ktx2"]
# For ktx2 supercompression
zlib = ["bevy_render/zlib"]
zstd = ["bevy_render/zstd"]

# Audio format support (vorbis is enabled by default)
flac = ["bevy_audio/flac"]
mp3 = ["bevy_audio/mp3"]
vorbis = ["bevy_audio/vorbis"]
wav = ["bevy_audio/wav"]

# Enable watching file system for asset hot reload
filesystem_watcher = ["bevy_asset/filesystem_watcher"]

serialize = ["bevy_core/serialize", "bevy_input/serialize", "bevy_time/serialize", "bevy_window/serialize", "bevy_transform/serialize", "bevy_math/serialize"]

# Display server protocol support (X11 is enabled by default)
wayland = ["bevy_winit/wayland"]
x11 = ["bevy_winit/x11"]

# enable rendering of font glyphs using subpixel accuracy
subpixel_glyph_atlas = ["bevy_text/subpixel_glyph_atlas"]

# Optimise for WebGL2
webgl = ["bevy_core_pipeline?/webgl", "bevy_pbr?/webgl", "bevy_render?/webgl"]

# enable systems that allow for automated testing on CI
bevy_ci_testing = ["bevy_app/bevy_ci_testing", "bevy_render/ci_limits"]

# Enable animation support, and glTF animation loading
animation = ["bevy_animation", "bevy_gltf?/bevy_animation"]

[dependencies]
# bevy
bevy_app = { path = "../bevy_app", version = "0.9.0" }
bevy_core = { path = "../bevy_core", version = "0.9.0" }
bevy_derive = { path = "../bevy_derive", version = "0.9.0" }
bevy_diagnostic = { path = "../bevy_diagnostic", version = "0.9.0" }
bevy_ecs = { path = "../bevy_ecs", version = "0.9.0" }
bevy_hierarchy = { path = "../bevy_hierarchy", version = "0.9.0" }
bevy_input = { path = "../bevy_input", version = "0.9.0" }
bevy_log = { path = "../bevy_log", version = "0.9.0" }
bevy_math = { path = "../bevy_math", version = "0.9.0" }
bevy_ptr = { path = "../bevy_ptr", version = "0.9.0" }
bevy_reflect = { path = "../bevy_reflect", version = "0.9.0", features = ["bevy"] }
bevy_time = { path = "../bevy_time", version = "0.9.0" }
bevy_transform = { path = "../bevy_transform", version = "0.9.0" }
bevy_utils = { path = "../bevy_utils", version = "0.9.0" }
bevy_window = { path = "../bevy_window", version = "0.9.0" }
bevy_tasks = { path = "../bevy_tasks", version = "0.9.0" }
# bevy (optional)
<<<<<<< HEAD
bevy_animation = { path = "../bevy_animation", optional = true, version = "0.8.0" }
bevy_asset = { path = "../bevy_asset", optional = true, version = "0.8.0" }
bevy_audio = { path = "../bevy_audio", optional = true, version = "0.8.0" }
bevy_core_pipeline = { path = "../bevy_core_pipeline", optional = true, version = "0.8.0" }
bevy_gltf = { path = "../bevy_gltf", optional = true, version = "0.8.0" }
bevy_pbr = { path = "../bevy_pbr", optional = true, version = "0.8.0" }
bevy_render = { path = "../bevy_render", optional = true, version = "0.8.0" }
bevy_dynamic_plugin = { path = "../bevy_dynamic_plugin", optional = true, version = "0.8.0" }
bevy_scene = { path = "../bevy_scene", optional = true, version = "0.8.0" }
bevy_sprite = { path = "../bevy_sprite", optional = true, version = "0.8.0" }
bevy_text = { path = "../bevy_text", optional = true, version = "0.8.0" }
bevy_ui = { path = "../bevy_ui", optional = true, version = "0.8.0" }
bevy_winit = { path = "../bevy_winit", optional = true, version = "0.8.0" }
bevy_gilrs = { path = "../bevy_gilrs", optional = true, version = "0.8.0" }
bevy_xr = { path = "../bevy_xr", optional = true, version = "0.8.0" }
bevy_openxr = { path = "../bevy_openxr", optional = true, version = "0.8.0" }

[target.'cfg(target_os = "android")'.dependencies]
ndk-glue = { version = "0.6", features = ["logger"] }
=======
bevy_animation = { path = "../bevy_animation", optional = true, version = "0.9.0" }
bevy_asset = { path = "../bevy_asset", optional = true, version = "0.9.0" }
bevy_audio = { path = "../bevy_audio", optional = true, version = "0.9.0" }
bevy_core_pipeline = { path = "../bevy_core_pipeline", optional = true, version = "0.9.0" }
bevy_gltf = { path = "../bevy_gltf", optional = true, version = "0.9.0" }
bevy_pbr = { path = "../bevy_pbr", optional = true, version = "0.9.0" }
bevy_render = { path = "../bevy_render", optional = true, version = "0.9.0" }
bevy_dynamic_plugin = { path = "../bevy_dynamic_plugin", optional = true, version = "0.9.0" }
bevy_scene = { path = "../bevy_scene", optional = true, version = "0.9.0" }
bevy_sprite = { path = "../bevy_sprite", optional = true, version = "0.9.0" }
bevy_text = { path = "../bevy_text", optional = true, version = "0.9.0" }
bevy_ui = { path = "../bevy_ui", optional = true, version = "0.9.0" }
bevy_winit = { path = "../bevy_winit", optional = true, version = "0.9.0" }
bevy_gilrs = { path = "../bevy_gilrs", optional = true, version = "0.9.0" }

[target.'cfg(target_os = "android")'.dependencies]
# This version *must* be the same as the version used by winit,
# or Android will break: https://github.com/rust-windowing/winit#android
ndk-glue = {version = "0.7", features = ["logger"]}
>>>>>>> 920543c8
<|MERGE_RESOLUTION|>--- conflicted
+++ resolved
@@ -1,10 +1,6 @@
 [package]
 name = "bevy_internal"
-<<<<<<< HEAD
-version = "0.8.1"
-=======
 version = "0.9.0"
->>>>>>> 920543c8
 edition = "2021"
 description = "An internal Bevy crate used to facilitate optional dynamic linking via the 'dynamic' feature"
 homepage = "https://bevyengine.org"
@@ -86,27 +82,6 @@
 bevy_window = { path = "../bevy_window", version = "0.9.0" }
 bevy_tasks = { path = "../bevy_tasks", version = "0.9.0" }
 # bevy (optional)
-<<<<<<< HEAD
-bevy_animation = { path = "../bevy_animation", optional = true, version = "0.8.0" }
-bevy_asset = { path = "../bevy_asset", optional = true, version = "0.8.0" }
-bevy_audio = { path = "../bevy_audio", optional = true, version = "0.8.0" }
-bevy_core_pipeline = { path = "../bevy_core_pipeline", optional = true, version = "0.8.0" }
-bevy_gltf = { path = "../bevy_gltf", optional = true, version = "0.8.0" }
-bevy_pbr = { path = "../bevy_pbr", optional = true, version = "0.8.0" }
-bevy_render = { path = "../bevy_render", optional = true, version = "0.8.0" }
-bevy_dynamic_plugin = { path = "../bevy_dynamic_plugin", optional = true, version = "0.8.0" }
-bevy_scene = { path = "../bevy_scene", optional = true, version = "0.8.0" }
-bevy_sprite = { path = "../bevy_sprite", optional = true, version = "0.8.0" }
-bevy_text = { path = "../bevy_text", optional = true, version = "0.8.0" }
-bevy_ui = { path = "../bevy_ui", optional = true, version = "0.8.0" }
-bevy_winit = { path = "../bevy_winit", optional = true, version = "0.8.0" }
-bevy_gilrs = { path = "../bevy_gilrs", optional = true, version = "0.8.0" }
-bevy_xr = { path = "../bevy_xr", optional = true, version = "0.8.0" }
-bevy_openxr = { path = "../bevy_openxr", optional = true, version = "0.8.0" }
-
-[target.'cfg(target_os = "android")'.dependencies]
-ndk-glue = { version = "0.6", features = ["logger"] }
-=======
 bevy_animation = { path = "../bevy_animation", optional = true, version = "0.9.0" }
 bevy_asset = { path = "../bevy_asset", optional = true, version = "0.9.0" }
 bevy_audio = { path = "../bevy_audio", optional = true, version = "0.9.0" }
@@ -121,9 +96,10 @@
 bevy_ui = { path = "../bevy_ui", optional = true, version = "0.9.0" }
 bevy_winit = { path = "../bevy_winit", optional = true, version = "0.9.0" }
 bevy_gilrs = { path = "../bevy_gilrs", optional = true, version = "0.9.0" }
+bevy_xr = { path = "../bevy_xr", optional = true, version = "0.9.0" }
+bevy_openxr = { path = "../bevy_openxr", optional = true, version = "0.9.0" }
 
 [target.'cfg(target_os = "android")'.dependencies]
 # This version *must* be the same as the version used by winit,
 # or Android will break: https://github.com/rust-windowing/winit#android
-ndk-glue = {version = "0.7", features = ["logger"]}
->>>>>>> 920543c8
+ndk-glue = {version = "0.7", features = ["logger"]}