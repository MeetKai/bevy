use bevy_app::{PluginGroup, PluginGroupBuilder};
use bevy_window::WindowSettings;

/// This plugin group will add all the default plugins:
/// * [`LogPlugin`](bevy_log::LogPlugin)
/// * [`CorePlugin`](bevy_core::CorePlugin)
/// * [`TimePlugin`](bevy_time::TimePlugin)
/// * [`TransformPlugin`](bevy_transform::TransformPlugin)
/// * [`HierarchyPlugin`](bevy_hierarchy::HierarchyPlugin)
/// * [`DiagnosticsPlugin`](bevy_diagnostic::DiagnosticsPlugin)
/// * [`InputPlugin`](bevy_input::InputPlugin)
/// * [`WindowPlugin`](bevy_window::WindowPlugin)
/// * [`AssetPlugin`](bevy_asset::AssetPlugin)
/// * [`ScenePlugin`](bevy_scene::ScenePlugin)
/// * [`RenderPlugin`](bevy_render::RenderPlugin) - with feature `bevy_render`
/// * [`SpritePlugin`](bevy_sprite::SpritePlugin) - with feature `bevy_sprite`
/// * [`PbrPlugin`](bevy_pbr::PbrPlugin) - with feature `bevy_pbr`
/// * [`UiPlugin`](bevy_ui::UiPlugin) - with feature `bevy_ui`
/// * [`TextPlugin`](bevy_text::TextPlugin) - with feature `bevy_text`
/// * [`AudioPlugin`](bevy_audio::AudioPlugin) - with feature `bevy_audio`
/// * [`GilrsPlugin`](bevy_gilrs::GilrsPlugin) - with feature `bevy_gilrs`
/// * [`GltfPlugin`](bevy_gltf::GltfPlugin) - with feature `bevy_gltf`
/// * [`WinitPlugin`](bevy_winit::WinitPlugin) - with feature `bevy_winit`
/// * [`XrPlugin`] - with feature `bevy_xr`
/// * [`OpenXrPlugin`] - with feature `bevy_openxr`
///
/// See also [`MinimalPlugins`] for a slimmed down option
pub struct DefaultPlugins;

impl PluginGroup for DefaultPlugins {
<<<<<<< HEAD
    fn build(&mut self, group: &mut PluginGroupBuilder) {
        group.add(bevy_log::LogPlugin::default());
        group.add(bevy_core::CorePlugin::default());
        group.add(bevy_time::TimePlugin::default());
        group.add(bevy_transform::TransformPlugin::default());
        group.add(bevy_hierarchy::HierarchyPlugin::default());
        group.add(bevy_diagnostic::DiagnosticsPlugin::default());
        group.add(bevy_input::InputPlugin::default());
        #[cfg(not(feature = "bevy_xr"))]
        group.add(bevy_window::WindowPlugin::default());
        #[cfg(feature = "bevy_xr")]
        group.add(bevy_window::WindowPlugin(Some(WindowSettings {
            add_primary_window: false,
            exit_on_all_closed: false,
            close_when_requested: false,
        })));
=======
    fn build(self) -> PluginGroupBuilder {
        let mut group = PluginGroupBuilder::start::<Self>();
        group = group
            .add(bevy_log::LogPlugin::default())
            .add(bevy_core::CorePlugin::default())
            .add(bevy_time::TimePlugin::default())
            .add(bevy_transform::TransformPlugin::default())
            .add(bevy_hierarchy::HierarchyPlugin::default())
            .add(bevy_diagnostic::DiagnosticsPlugin::default())
            .add(bevy_input::InputPlugin::default())
            .add(bevy_window::WindowPlugin::default());
>>>>>>> 920543c8

        #[cfg(feature = "bevy_asset")]
        {
            group = group.add(bevy_asset::AssetPlugin::default());
        }

        #[cfg(feature = "debug_asset_server")]
        {
            group = group.add(bevy_asset::debug_asset_server::DebugAssetServerPlugin::default());
        }

        #[cfg(feature = "bevy_scene")]
        {
            group = group.add(bevy_scene::ScenePlugin::default());
        }

<<<<<<< HEAD
        #[cfg(all(feature = "bevy_winit", not(feature = "bevy_xr")))]
        group.add(bevy_winit::WinitPlugin::default());
=======
        #[cfg(feature = "bevy_winit")]
        {
            group = group.add(bevy_winit::WinitPlugin::default());
        }
>>>>>>> 920543c8

        //  needs to be before render plugin and after bevy_winit for now
        #[cfg(feature = "bevy_openxr")]
        group.add(bevy_openxr::OpenXrPlugin::default());

        #[cfg(feature = "bevy_render")]
        {
            group = group
                .add(bevy_render::RenderPlugin::default())
                // NOTE: Load this after renderer initialization so that it knows about the supported
                // compressed texture formats
                .add(bevy_render::texture::ImagePlugin::default());
        }

        #[cfg(feature = "bevy_core_pipeline")]
        {
            group = group.add(bevy_core_pipeline::CorePipelinePlugin::default());
        }

        //  must be after core pipeline
        #[cfg(feature = "bevy_openxr")]
        group.add(bevy_openxr::camera::xrcameraplugin::XrCameraPlugin::default());

        #[cfg(feature = "bevy_sprite")]
        {
            group = group.add(bevy_sprite::SpritePlugin::default());
        }

        #[cfg(feature = "bevy_text")]
        {
            group = group.add(bevy_text::TextPlugin::default());
        }

        #[cfg(not(feature = "bevy_xr"))]
        #[cfg(feature = "bevy_ui")]
        {
            group = group.add(bevy_ui::UiPlugin::default());
        }

        #[cfg(feature = "bevy_pbr")]
        {
            group = group.add(bevy_pbr::PbrPlugin::default());
        }

        // NOTE: Load this after renderer initialization so that it knows about the supported
        // compressed texture formats
        #[cfg(feature = "bevy_gltf")]
        {
            group = group.add(bevy_gltf::GltfPlugin::default());
        }

        #[cfg(feature = "bevy_audio")]
        {
            group = group.add(bevy_audio::AudioPlugin::default());
        }

        #[cfg(feature = "bevy_gilrs")]
        {
            group = group.add(bevy_gilrs::GilrsPlugin::default());
        }

        #[cfg(feature = "bevy_xr")]
        group.add(bevy_xr::XrPlugin::default());

        #[cfg(feature = "bevy_animation")]
        {
            group = group.add(bevy_animation::AnimationPlugin::default());
        }

        group
    }
}

/// Minimal plugin group that will add the following plugins:
/// * [`CorePlugin`](bevy_core::CorePlugin)
/// * [`TimePlugin`](bevy_time::TimePlugin)
/// * [`ScheduleRunnerPlugin`](bevy_app::ScheduleRunnerPlugin)
///
/// See also [`DefaultPlugins`] for a more complete set of plugins
pub struct MinimalPlugins;

impl PluginGroup for MinimalPlugins {
    fn build(self) -> PluginGroupBuilder {
        PluginGroupBuilder::start::<Self>()
            .add(bevy_core::CorePlugin::default())
            .add(bevy_time::TimePlugin::default())
            .add(bevy_app::ScheduleRunnerPlugin::default())
    }
}<|MERGE_RESOLUTION|>--- conflicted
+++ resolved
@@ -28,36 +28,23 @@
 pub struct DefaultPlugins;
 
 impl PluginGroup for DefaultPlugins {
-<<<<<<< HEAD
-    fn build(&mut self, group: &mut PluginGroupBuilder) {
-        group.add(bevy_log::LogPlugin::default());
-        group.add(bevy_core::CorePlugin::default());
-        group.add(bevy_time::TimePlugin::default());
-        group.add(bevy_transform::TransformPlugin::default());
-        group.add(bevy_hierarchy::HierarchyPlugin::default());
-        group.add(bevy_diagnostic::DiagnosticsPlugin::default());
-        group.add(bevy_input::InputPlugin::default());
-        #[cfg(not(feature = "bevy_xr"))]
-        group.add(bevy_window::WindowPlugin::default());
-        #[cfg(feature = "bevy_xr")]
-        group.add(bevy_window::WindowPlugin(Some(WindowSettings {
-            add_primary_window: false,
-            exit_on_all_closed: false,
-            close_when_requested: false,
-        })));
-=======
-    fn build(self) -> PluginGroupBuilder {
-        let mut group = PluginGroupBuilder::start::<Self>();
-        group = group
+    fn build(self) {
+        let mut group = PluginGroupBuilder::start::<Self>()
             .add(bevy_log::LogPlugin::default())
             .add(bevy_core::CorePlugin::default())
             .add(bevy_time::TimePlugin::default())
             .add(bevy_transform::TransformPlugin::default())
             .add(bevy_hierarchy::HierarchyPlugin::default())
             .add(bevy_diagnostic::DiagnosticsPlugin::default())
-            .add(bevy_input::InputPlugin::default())
-            .add(bevy_window::WindowPlugin::default());
->>>>>>> 920543c8
+            .add(bevy_input::InputPlugin::default());
+        #[cfg(not(feature = "bevy_xr"))]
+        group = group.add(bevy_window::WindowPlugin::default());
+        #[cfg(feature = "bevy_xr")]
+        group = group.add(bevy_window::WindowPlugin(Some(WindowSettings {
+            add_primary_window: false,
+            exit_on_all_closed: false,
+            close_when_requested: false,
+        })));
 
         #[cfg(feature = "bevy_asset")]
         {
@@ -74,15 +61,10 @@
             group = group.add(bevy_scene::ScenePlugin::default());
         }
 
-<<<<<<< HEAD
         #[cfg(all(feature = "bevy_winit", not(feature = "bevy_xr")))]
-        group.add(bevy_winit::WinitPlugin::default());
-=======
-        #[cfg(feature = "bevy_winit")]
         {
             group = group.add(bevy_winit::WinitPlugin::default());
         }
->>>>>>> 920543c8
 
         //  needs to be before render plugin and after bevy_winit for now
         #[cfg(feature = "bevy_openxr")]
