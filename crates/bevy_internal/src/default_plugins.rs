--- conflicted
+++ resolved
@@ -73,7 +73,6 @@
 
         //  needs to be before render plugin and after bevy_winit for now
         #[cfg(feature = "bevy_openxr")]
-<<<<<<< HEAD
         {
             group = group.add(bevy_openxr::OpenXrPlugin::default());
         }
@@ -82,13 +81,7 @@
         {
             group = group.add(bevy_webxr::WebXrPlugin::default());
         }
-=======
-        group.add(bevy_openxr::OpenXrPlugin::default());
-
-        #[cfg(feature = "bevy_webxr")]
-        group.add(bevy_webxr::WebXrPlugin::default());
-
->>>>>>> e01762cc
+        
         #[cfg(feature = "bevy_render")]
         {
             group = group
