--- conflicted
+++ resolved
@@ -1,8 +1,5 @@
-<<<<<<< HEAD
 use std::{marker::PhantomData, ops::Deref};
 
-=======
->>>>>>> b7d784de
 use crate::{
     camera::CameraProjection,
     prelude::Image,
@@ -22,11 +19,7 @@
     system::{Commands, ParamSet, Query, Res},
 };
 use bevy_math::{Mat4, UVec2, Vec2, Vec3};
-<<<<<<< HEAD
-use bevy_reflect::{Reflect, ReflectDeserialize, Uuid};
-=======
 use bevy_reflect::prelude::*;
->>>>>>> b7d784de
 use bevy_transform::components::GlobalTransform;
 use bevy_utils::{HashMap, HashSet};
 use bevy_window::{WindowCreated, WindowId, WindowResized, Windows};
@@ -296,49 +289,12 @@
             RenderTarget::TextureView(id) => manual_texture_views.get(id).map(|(tex, _)| tex),
         }
     }
-<<<<<<< HEAD
-    pub fn get_physical_size(
+
+    pub fn get_render_target_info(
         &self,
         windows: &Windows,
         images: &Assets<Image>,
         manual_texture_views: &ManualTextureViews,
-    ) -> Option<UVec2> {
-        match self {
-            RenderTarget::Window(window_id) => windows
-                .get(*window_id)
-                .map(|window| UVec2::new(window.physical_width(), window.physical_height())),
-            RenderTarget::Image(image_handle) => images.get(image_handle).map(|image| {
-                let Extent3d { width, height, .. } = image.texture_descriptor.size;
-                UVec2::new(width, height)
-            }),
-            RenderTarget::TextureView(id) => manual_texture_views.get(id).map(|(_, size)| *size),
-        }
-    }
-    pub fn get_logical_size(
-        &self,
-        windows: &Windows,
-        images: &Assets<Image>,
-        manual_texture_views: &ManualTextureViews,
-    ) -> Option<Vec2> {
-        match self {
-            RenderTarget::Window(window_id) => windows
-                .get(*window_id)
-                .map(|window| Vec2::new(window.width(), window.height())),
-            RenderTarget::Image(image_handle) => images.get(image_handle).map(|image| {
-                let Extent3d { width, height, .. } = image.texture_descriptor.size;
-                Vec2::new(width as f32, height as f32)
-            }),
-            RenderTarget::TextureView(id) => manual_texture_views
-                .deref()
-                .get(id)
-                .map(|(_, size)| Vec2::new(size.x as f32, size.y as f32)),
-        }
-=======
-
-    pub fn get_render_target_info(
-        &self,
-        windows: &Windows,
-        images: &Assets<Image>,
     ) -> Option<RenderTargetInfo> {
         Some(match self {
             RenderTarget::Window(window_id) => {
@@ -356,9 +312,10 @@
                     scale_factor: 1.0,
                 }
             }
+            RenderTarget::TextureView(id) => manual_texture_views.get(id).map(|(_, size)| RenderTargetInfo{ physical_size: *size, scale_fractor: 1.0 }),
         })
->>>>>>> b7d784de
-    }
+    }
+
     // Check if this render target is contained in the given changed windows or images.
     fn is_changed(
         &self,
@@ -388,41 +345,6 @@
     }
 }
 
-<<<<<<< HEAD
-impl Camera {
-    /// Given a position in world space, use the camera to compute the screen space coordinates.
-    pub fn world_to_screen(
-        &self,
-        windows: &Windows,
-        images: &Assets<Image>,
-        camera_transform: &GlobalTransform,
-        world_position: Vec3,
-        manual_texture_views: &ManualTextureViews,
-    ) -> Option<Vec2> {
-        let window_size = self
-            .target
-            .get_logical_size(windows, images, manual_texture_views)?;
-        // Build a transform to convert from world to NDC using camera data
-        let world_to_ndc: Mat4 =
-            self.projection_matrix * camera_transform.compute_matrix().inverse();
-        let ndc_space_coords: Vec3 = world_to_ndc.project_point3(world_position);
-        // NDC z-values outside of 0 < z < 1 are outside the camera frustum and are thus not in screen space
-        if ndc_space_coords.z < 0.0 || ndc_space_coords.z > 1.0 {
-            return None;
-        }
-        // Once in NDC space, we can discard the z element and rescale x/y to fit the screen
-        let screen_space_coords = (ndc_space_coords.truncate() + Vec2::ONE) / 2.0 * window_size;
-        if !screen_space_coords.is_nan() {
-            Some(screen_space_coords)
-        } else {
-            None
-        }
-    }
-}
-
-#[allow(clippy::type_complexity)]
-=======
->>>>>>> b7d784de
 pub fn camera_system<T: CameraProjection + Component>(
     mut window_resized_events: EventReader<WindowResized>,
     mut window_created_events: EventReader<WindowCreated>,
@@ -478,16 +400,8 @@
             || added_cameras.contains(&entity)
             || camera_projection.is_changed()
         {
-<<<<<<< HEAD
-            if let Some(size) =
-                camera
-                    .target
-                    .get_logical_size(&windows, &images, &manual_texture_views.as_ref())
-            {
-=======
-            camera.computed.target_info = camera.target.get_render_target_info(&windows, &images);
+            camera.computed.target_info = camera.target.get_render_target_info(&windows, &images, &manual_texture_views.as_ref());
             if let Some(size) = camera.logical_viewport_size() {
->>>>>>> b7d784de
                 camera_projection.update(size.x, size.y);
                 camera.computed.projection_matrix = camera_projection.get_projection_matrix();
                 camera.depth_calculation = camera_projection.depth_calculation();
@@ -508,41 +422,6 @@
 
 pub fn extract_cameras(
     mut commands: Commands,
-<<<<<<< HEAD
-    windows: Res<Windows>,
-    images: Res<Assets<Image>>,
-    manual_texture_views: Res<ManualTextureViews>,
-    active_camera: Res<ActiveCamera<M>>,
-    query: Query<(&Camera, &GlobalTransform, &VisibleEntities), With<M>>,
-) {
-    if let Some(entity) = active_camera.get() {
-        if let Ok((camera, transform, visible_entities)) = query.get(entity) {
-            if let Some(size) =
-                camera
-                    .target
-                    .get_physical_size(&windows, &images, &manual_texture_views)
-            {
-                commands.get_or_spawn(entity).insert_bundle((
-                    ExtractedCamera {
-                        target: camera.target.clone(),
-                        physical_size: camera.target.get_physical_size(
-                            &windows,
-                            &images,
-                            &manual_texture_views,
-                        ),
-                    },
-                    ExtractedView {
-                        projection: camera.projection_matrix,
-                        transform: *transform,
-                        width: size.x,
-                        height: size.y,
-                        near: camera.near,
-                        far: camera.far,
-                    },
-                    visible_entities.clone(),
-                    M::default(),
-                ));
-=======
     query: Query<(
         Entity,
         &Camera,
@@ -561,7 +440,6 @@
         ) {
             if target_size.x == 0 || target_size.y == 0 {
                 continue;
->>>>>>> b7d784de
             }
             commands.get_or_spawn(entity).insert_bundle((
                 ExtractedCamera {
