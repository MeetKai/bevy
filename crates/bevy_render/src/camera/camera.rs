<<<<<<< HEAD
use std::ops::Deref;

use crate::{
    camera::CameraProjection, prelude::Image, render_asset::RenderAssets,
    render_resource::TextureView, view::ExtractedWindows,
};
=======
use std::marker::PhantomData;

use crate::{
    camera::CameraProjection,
    prelude::Image,
    render_asset::RenderAssets,
    render_resource::TextureView,
    view::{ExtractedView, ExtractedWindows, VisibleEntities},
    RenderApp, RenderStage,
};
use bevy_app::{App, CoreStage, Plugin, StartupStage};
>>>>>>> 0fdb45ce
use bevy_asset::{AssetEvent, Assets, Handle};
use bevy_ecs::{
    change_detection::DetectChanges,
    component::Component,
    entity::Entity,
    event::EventReader,
    prelude::With,
    query::Added,
    reflect::ReflectComponent,
    system::{Commands, ParamSet, Query, Res, ResMut},
};
use bevy_math::{Mat4, UVec2, Vec2, Vec3};
<<<<<<< HEAD
use bevy_reflect::{Reflect, ReflectDeserialize, Uuid};
use bevy_transform::components::GlobalTransform;
use bevy_utils::{HashMap, HashSet};
=======
use bevy_reflect::{Reflect, ReflectDeserialize};
use bevy_transform::components::GlobalTransform;
use bevy_utils::HashSet;
>>>>>>> 0fdb45ce
use bevy_window::{WindowCreated, WindowId, WindowResized, Windows};
use serde::{Deserialize, Serialize};
use wgpu::Extent3d;

#[derive(Component, Default, Debug, Reflect, Clone)]
#[reflect(Component)]
pub struct Camera {
    pub projection_matrix: Mat4,
    #[reflect(ignore)]
    pub target: RenderTarget,
    #[reflect(ignore)]
    pub depth_calculation: DepthCalculation,
    pub near: f32,
    pub far: f32,
}

#[derive(Debug, Clone, Reflect, PartialEq, Eq, Hash)]
pub enum RenderTarget {
    /// Window to which the camera's view is rendered.
    Window(WindowId),
    /// Image to which the camera's view is rendered.
    Image(Handle<Image>),
<<<<<<< HEAD

    TextureView(Uuid),
=======
>>>>>>> 0fdb45ce
}

impl Default for RenderTarget {
    fn default() -> Self {
        Self::Window(Default::default())
    }
}

<<<<<<< HEAD
#[derive(Default, Clone)]
pub struct ManualTextureViews(HashMap<Uuid, (TextureView, UVec2)>);

impl Deref for ManualTextureViews {
    type Target = HashMap<Uuid, (TextureView, UVec2)>;

    fn deref(&self) -> &Self::Target {
        &self.0
    }
}

impl std::ops::DerefMut for ManualTextureViews {
    fn deref_mut(&mut self) -> &mut Self::Target {
        &mut self.0
    }
}

=======
>>>>>>> 0fdb45ce
impl RenderTarget {
    pub fn get_texture_view<'a>(
        &self,
        windows: &'a ExtractedWindows,
        images: &'a RenderAssets<Image>,
<<<<<<< HEAD
        manual_texture_views: &'a ManualTextureViews,
=======
>>>>>>> 0fdb45ce
    ) -> Option<&'a TextureView> {
        match self {
            RenderTarget::Window(window_id) => windows
                .get(window_id)
                .and_then(|window| window.swap_chain_texture.as_ref()),
            RenderTarget::Image(image_handle) => {
                images.get(image_handle).map(|image| &image.texture_view)
            }
<<<<<<< HEAD
            RenderTarget::TextureView(id) => manual_texture_views.get(id).map(|(tex, _)| tex),
        }
    }
    pub fn get_physical_size(
        &self,
        windows: &Windows,
        images: &Assets<Image>,
        manual_texture_views: &ManualTextureViews,
    ) -> Option<UVec2> {
=======
        }
    }
    pub fn get_physical_size(&self, windows: &Windows, images: &Assets<Image>) -> Option<UVec2> {
>>>>>>> 0fdb45ce
        match self {
            RenderTarget::Window(window_id) => windows
                .get(*window_id)
                .map(|window| UVec2::new(window.physical_width(), window.physical_height())),
            RenderTarget::Image(image_handle) => images.get(image_handle).map(|image| {
                let Extent3d { width, height, .. } = image.texture_descriptor.size;
                UVec2::new(width, height)
            }),
<<<<<<< HEAD
            RenderTarget::TextureView(id) => manual_texture_views.get(id).map(|(_, size)| *size),
        }
    }
    pub fn get_logical_size(
        &self,
        windows: &Windows,
        images: &Assets<Image>,
        manual_texture_views: &ManualTextureViews,
    ) -> Option<Vec2> {
=======
        }
        .filter(|size| size.x > 0 && size.y > 0)
    }
    pub fn get_logical_size(&self, windows: &Windows, images: &Assets<Image>) -> Option<Vec2> {
>>>>>>> 0fdb45ce
        match self {
            RenderTarget::Window(window_id) => windows
                .get(*window_id)
                .map(|window| Vec2::new(window.width(), window.height())),
            RenderTarget::Image(image_handle) => images.get(image_handle).map(|image| {
                let Extent3d { width, height, .. } = image.texture_descriptor.size;
                Vec2::new(width as f32, height as f32)
            }),
<<<<<<< HEAD
            RenderTarget::TextureView(id) => manual_texture_views
                .deref()
                .get(id)
                .map(|(_, size)| Vec2::new(size.x as f32, size.y as f32)),
=======
>>>>>>> 0fdb45ce
        }
    }
    // Check if this render target is contained in the given changed windows or images.
    fn is_changed(
        &self,
        changed_window_ids: &[WindowId],
        changed_image_handles: &HashSet<&Handle<Image>>,
    ) -> bool {
        match self {
            RenderTarget::Window(window_id) => changed_window_ids.contains(window_id),
            RenderTarget::Image(image_handle) => changed_image_handles.contains(&image_handle),
<<<<<<< HEAD
            RenderTarget::TextureView(_) => true,
=======
>>>>>>> 0fdb45ce
        }
    }
}

#[derive(Debug, Clone, Copy, Reflect, Serialize, Deserialize)]
#[reflect_value(Serialize, Deserialize)]
pub enum DepthCalculation {
    /// Pythagorean distance; works everywhere, more expensive to compute.
    Distance,
    /// Optimization for 2D; assuming the camera points towards -Z.
    ZDifference,
}

impl Default for DepthCalculation {
    fn default() -> Self {
        DepthCalculation::Distance
    }
}

impl Camera {
    /// Given a position in world space, use the camera to compute the screen space coordinates.
    pub fn world_to_screen(
        &self,
        windows: &Windows,
        images: &Assets<Image>,
        camera_transform: &GlobalTransform,
        world_position: Vec3,
        manual_texture_views: &ManualTextureViews,
    ) -> Option<Vec2> {
<<<<<<< HEAD
        let window_size = self
            .target
            .get_logical_size(windows, images, manual_texture_views)?;
=======
        let window_size = self.target.get_logical_size(windows, images)?;
>>>>>>> 0fdb45ce
        // Build a transform to convert from world to NDC using camera data
        let world_to_ndc: Mat4 =
            self.projection_matrix * camera_transform.compute_matrix().inverse();
        let ndc_space_coords: Vec3 = world_to_ndc.project_point3(world_position);
        // NDC z-values outside of 0 < z < 1 are outside the camera frustum and are thus not in screen space
        if ndc_space_coords.z < 0.0 || ndc_space_coords.z > 1.0 {
            return None;
        }
        // Once in NDC space, we can discard the z element and rescale x/y to fit the screen
        let screen_space_coords = (ndc_space_coords.truncate() + Vec2::ONE) / 2.0 * window_size;
        if !screen_space_coords.is_nan() {
            Some(screen_space_coords)
        } else {
            None
        }
    }
}

#[allow(clippy::type_complexity)]
pub fn camera_system<T: CameraProjection + Component>(
    mut window_resized_events: EventReader<WindowResized>,
    mut window_created_events: EventReader<WindowCreated>,
    mut image_asset_events: EventReader<AssetEvent<Image>>,
    windows: Res<Windows>,
    images: Res<Assets<Image>>,
<<<<<<< HEAD
    mut queries: QuerySet<(
        QueryState<(Entity, &mut Camera, &mut T)>,
        QueryState<Entity, Added<Camera>>,
=======
    mut queries: ParamSet<(
        Query<(Entity, &mut Camera, &mut T)>,
        Query<Entity, Added<Camera>>,
>>>>>>> 0fdb45ce
    )>,
    manual_texture_views: Res<ManualTextureViews>,
) {
    let mut changed_window_ids = Vec::new();
    // handle resize events. latest events are handled first because we only want to resize each
    // window once
    for event in window_resized_events.iter().rev() {
        if changed_window_ids.contains(&event.id) {
            continue;
        }

        changed_window_ids.push(event.id);
    }

    // handle resize events. latest events are handled first because we only want to resize each
    // window once
    for event in window_created_events.iter().rev() {
        if changed_window_ids.contains(&event.id) {
            continue;
        }

        changed_window_ids.push(event.id);
    }

    let changed_image_handles: HashSet<&Handle<Image>> = image_asset_events
        .iter()
        .filter_map(|event| {
            if let AssetEvent::Modified { handle } = event {
                Some(handle)
            } else {
                None
            }
        })
        .collect();

    let mut added_cameras = vec![];
    for entity in &mut queries.p1().iter() {
        added_cameras.push(entity);
    }
<<<<<<< HEAD
    for (entity, mut camera, mut camera_projection) in queries.q0().iter_mut() {
=======
    for (entity, mut camera, mut camera_projection) in queries.p0().iter_mut() {
>>>>>>> 0fdb45ce
        if camera
            .target
            .is_changed(&changed_window_ids, &changed_image_handles)
            || added_cameras.contains(&entity)
            || camera_projection.is_changed()
        {
<<<<<<< HEAD
            if let Some(size) =
                camera
                    .target
                    .get_logical_size(&windows, &images, &manual_texture_views.as_ref())
            {
=======
            if let Some(size) = camera.target.get_logical_size(&windows, &images) {
>>>>>>> 0fdb45ce
                camera_projection.update(size.x, size.y);
                camera.projection_matrix = camera_projection.get_projection_matrix();
                camera.depth_calculation = camera_projection.depth_calculation();
            }
        }
    }
}

pub struct CameraTypePlugin<T: Component + Default>(PhantomData<T>);

impl<T: Component + Default> Default for CameraTypePlugin<T> {
    fn default() -> Self {
        Self(Default::default())
    }
}

impl<T: Component + Default> Plugin for CameraTypePlugin<T> {
    fn build(&self, app: &mut App) {
        app.init_resource::<ActiveCamera<T>>()
            .add_startup_system_to_stage(StartupStage::PostStartup, set_active_camera::<T>)
            .add_system_to_stage(CoreStage::PostUpdate, set_active_camera::<T>);
        if let Ok(render_app) = app.get_sub_app_mut(RenderApp) {
            render_app.add_system_to_stage(RenderStage::Extract, extract_cameras::<T>);
        }
    }
}

/// The canonical source of the "active camera" of the given camera type `T`.
#[derive(Debug)]
pub struct ActiveCamera<T: Component> {
    camera: Option<Entity>,
    marker: PhantomData<T>,
}

impl<T: Component> Default for ActiveCamera<T> {
    fn default() -> Self {
        Self {
            camera: Default::default(),
            marker: Default::default(),
        }
    }
}

impl<T: Component> Clone for ActiveCamera<T> {
    fn clone(&self) -> Self {
        Self {
            camera: self.camera,
            marker: self.marker,
        }
    }
}

impl<T: Component> ActiveCamera<T> {
    /// Sets the active camera to the given `camera` entity.
    pub fn set(&mut self, camera: Entity) {
        self.camera = Some(camera);
    }

    /// Returns the active camera, if it exists.
    pub fn get(&self) -> Option<Entity> {
        self.camera
    }
}

pub fn set_active_camera<T: Component>(
    mut active_camera: ResMut<ActiveCamera<T>>,
    cameras: Query<Entity, (With<Camera>, With<T>)>,
) {
    // Check if there is already an active camera set and
    // that it has not been deleted on the previous frame
    if let Some(camera) = active_camera.get() {
        if cameras.contains(camera) {
            return;
        }
    }

    // If the previous active camera ceased to exist
    // fallback to another camera of the same type T
    if let Some(camera) = cameras.iter().next() {
        active_camera.camera = Some(camera);
    } else {
        active_camera.camera = None;
    }
}

#[derive(Component, Debug)]
pub struct ExtractedCamera {
    pub target: RenderTarget,
    pub physical_size: Option<UVec2>,
}

pub fn extract_cameras<M: Component + Default>(
    mut commands: Commands,
    windows: Res<Windows>,
    images: Res<Assets<Image>>,
    active_camera: Res<ActiveCamera<M>>,
    query: Query<(&Camera, &GlobalTransform, &VisibleEntities), With<M>>,
) {
    if let Some(entity) = active_camera.get() {
        if let Ok((camera, transform, visible_entities)) = query.get(entity) {
            if let Some(size) = camera.target.get_physical_size(&windows, &images) {
                commands.get_or_spawn(entity).insert_bundle((
                    ExtractedCamera {
                        target: camera.target.clone(),
                        physical_size: camera.target.get_physical_size(&windows, &images),
                    },
                    ExtractedView {
                        projection: camera.projection_matrix,
                        transform: *transform,
                        width: size.x,
                        height: size.y,
                        near: camera.near,
                        far: camera.far,
                    },
                    visible_entities.clone(),
                    M::default(),
                ));
            }
        }
    }

    commands.insert_resource(active_camera.clone())
}<|MERGE_RESOLUTION|>--- conflicted
+++ resolved
@@ -1,12 +1,4 @@
-<<<<<<< HEAD
-use std::ops::Deref;
-
-use crate::{
-    camera::CameraProjection, prelude::Image, render_asset::RenderAssets,
-    render_resource::TextureView, view::ExtractedWindows,
-};
-=======
-use std::marker::PhantomData;
+use std::{marker::PhantomData, ops::Deref};
 
 use crate::{
     camera::CameraProjection,
@@ -17,7 +9,6 @@
     RenderApp, RenderStage,
 };
 use bevy_app::{App, CoreStage, Plugin, StartupStage};
->>>>>>> 0fdb45ce
 use bevy_asset::{AssetEvent, Assets, Handle};
 use bevy_ecs::{
     change_detection::DetectChanges,
@@ -30,15 +21,9 @@
     system::{Commands, ParamSet, Query, Res, ResMut},
 };
 use bevy_math::{Mat4, UVec2, Vec2, Vec3};
-<<<<<<< HEAD
 use bevy_reflect::{Reflect, ReflectDeserialize, Uuid};
 use bevy_transform::components::GlobalTransform;
 use bevy_utils::{HashMap, HashSet};
-=======
-use bevy_reflect::{Reflect, ReflectDeserialize};
-use bevy_transform::components::GlobalTransform;
-use bevy_utils::HashSet;
->>>>>>> 0fdb45ce
 use bevy_window::{WindowCreated, WindowId, WindowResized, Windows};
 use serde::{Deserialize, Serialize};
 use wgpu::Extent3d;
@@ -61,11 +46,8 @@
     Window(WindowId),
     /// Image to which the camera's view is rendered.
     Image(Handle<Image>),
-<<<<<<< HEAD
 
     TextureView(Uuid),
-=======
->>>>>>> 0fdb45ce
 }
 
 impl Default for RenderTarget {
@@ -74,7 +56,6 @@
     }
 }
 
-<<<<<<< HEAD
 #[derive(Default, Clone)]
 pub struct ManualTextureViews(HashMap<Uuid, (TextureView, UVec2)>);
 
@@ -92,17 +73,12 @@
     }
 }
 
-=======
->>>>>>> 0fdb45ce
 impl RenderTarget {
     pub fn get_texture_view<'a>(
         &self,
         windows: &'a ExtractedWindows,
         images: &'a RenderAssets<Image>,
-<<<<<<< HEAD
         manual_texture_views: &'a ManualTextureViews,
-=======
->>>>>>> 0fdb45ce
     ) -> Option<&'a TextureView> {
         match self {
             RenderTarget::Window(window_id) => windows
@@ -111,7 +87,6 @@
             RenderTarget::Image(image_handle) => {
                 images.get(image_handle).map(|image| &image.texture_view)
             }
-<<<<<<< HEAD
             RenderTarget::TextureView(id) => manual_texture_views.get(id).map(|(tex, _)| tex),
         }
     }
@@ -121,11 +96,6 @@
         images: &Assets<Image>,
         manual_texture_views: &ManualTextureViews,
     ) -> Option<UVec2> {
-=======
-        }
-    }
-    pub fn get_physical_size(&self, windows: &Windows, images: &Assets<Image>) -> Option<UVec2> {
->>>>>>> 0fdb45ce
         match self {
             RenderTarget::Window(window_id) => windows
                 .get(*window_id)
@@ -134,7 +104,6 @@
                 let Extent3d { width, height, .. } = image.texture_descriptor.size;
                 UVec2::new(width, height)
             }),
-<<<<<<< HEAD
             RenderTarget::TextureView(id) => manual_texture_views.get(id).map(|(_, size)| *size),
         }
     }
@@ -144,12 +113,6 @@
         images: &Assets<Image>,
         manual_texture_views: &ManualTextureViews,
     ) -> Option<Vec2> {
-=======
-        }
-        .filter(|size| size.x > 0 && size.y > 0)
-    }
-    pub fn get_logical_size(&self, windows: &Windows, images: &Assets<Image>) -> Option<Vec2> {
->>>>>>> 0fdb45ce
         match self {
             RenderTarget::Window(window_id) => windows
                 .get(*window_id)
@@ -158,13 +121,10 @@
                 let Extent3d { width, height, .. } = image.texture_descriptor.size;
                 Vec2::new(width as f32, height as f32)
             }),
-<<<<<<< HEAD
             RenderTarget::TextureView(id) => manual_texture_views
                 .deref()
                 .get(id)
                 .map(|(_, size)| Vec2::new(size.x as f32, size.y as f32)),
-=======
->>>>>>> 0fdb45ce
         }
     }
     // Check if this render target is contained in the given changed windows or images.
@@ -176,10 +136,7 @@
         match self {
             RenderTarget::Window(window_id) => changed_window_ids.contains(window_id),
             RenderTarget::Image(image_handle) => changed_image_handles.contains(&image_handle),
-<<<<<<< HEAD
             RenderTarget::TextureView(_) => true,
-=======
->>>>>>> 0fdb45ce
         }
     }
 }
@@ -209,13 +166,9 @@
         world_position: Vec3,
         manual_texture_views: &ManualTextureViews,
     ) -> Option<Vec2> {
-<<<<<<< HEAD
         let window_size = self
             .target
             .get_logical_size(windows, images, manual_texture_views)?;
-=======
-        let window_size = self.target.get_logical_size(windows, images)?;
->>>>>>> 0fdb45ce
         // Build a transform to convert from world to NDC using camera data
         let world_to_ndc: Mat4 =
             self.projection_matrix * camera_transform.compute_matrix().inverse();
@@ -241,17 +194,11 @@
     mut image_asset_events: EventReader<AssetEvent<Image>>,
     windows: Res<Windows>,
     images: Res<Assets<Image>>,
-<<<<<<< HEAD
-    mut queries: QuerySet<(
-        QueryState<(Entity, &mut Camera, &mut T)>,
-        QueryState<Entity, Added<Camera>>,
-=======
+    manual_texture_views: Res<ManualTextureViews>,
     mut queries: ParamSet<(
         Query<(Entity, &mut Camera, &mut T)>,
         Query<Entity, Added<Camera>>,
->>>>>>> 0fdb45ce
     )>,
-    manual_texture_views: Res<ManualTextureViews>,
 ) {
     let mut changed_window_ids = Vec::new();
     // handle resize events. latest events are handled first because we only want to resize each
@@ -289,26 +236,18 @@
     for entity in &mut queries.p1().iter() {
         added_cameras.push(entity);
     }
-<<<<<<< HEAD
-    for (entity, mut camera, mut camera_projection) in queries.q0().iter_mut() {
-=======
     for (entity, mut camera, mut camera_projection) in queries.p0().iter_mut() {
->>>>>>> 0fdb45ce
         if camera
             .target
             .is_changed(&changed_window_ids, &changed_image_handles)
             || added_cameras.contains(&entity)
             || camera_projection.is_changed()
         {
-<<<<<<< HEAD
             if let Some(size) =
                 camera
                     .target
                     .get_logical_size(&windows, &images, &manual_texture_views.as_ref())
             {
-=======
-            if let Some(size) = camera.target.get_logical_size(&windows, &images) {
->>>>>>> 0fdb45ce
                 camera_projection.update(size.x, size.y);
                 camera.projection_matrix = camera_projection.get_projection_matrix();
                 camera.depth_calculation = camera_projection.depth_calculation();
@@ -404,16 +343,25 @@
     mut commands: Commands,
     windows: Res<Windows>,
     images: Res<Assets<Image>>,
+    manual_texture_views: Res<ManualTextureViews>,
     active_camera: Res<ActiveCamera<M>>,
     query: Query<(&Camera, &GlobalTransform, &VisibleEntities), With<M>>,
 ) {
     if let Some(entity) = active_camera.get() {
         if let Ok((camera, transform, visible_entities)) = query.get(entity) {
-            if let Some(size) = camera.target.get_physical_size(&windows, &images) {
+            if let Some(size) =
+                camera
+                    .target
+                    .get_physical_size(&windows, &images, &manual_texture_views)
+            {
                 commands.get_or_spawn(entity).insert_bundle((
                     ExtractedCamera {
                         target: camera.target.clone(),
-                        physical_size: camera.target.get_physical_size(&windows, &images),
+                        physical_size: camera.target.get_physical_size(
+                            &windows,
+                            &images,
+                            &manual_texture_views,
+                        ),
                     },
                     ExtractedView {
                         projection: camera.projection_matrix,
