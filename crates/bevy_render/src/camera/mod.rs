mod bundle;
#[allow(clippy::module_inception)]
mod camera;
mod projection;

<<<<<<< HEAD
pub use active_cameras::*;
use bevy_asset::Assets;
use bevy_math::UVec2;
use bevy_transform::components::GlobalTransform;
use bevy_utils::HashMap;
use bevy_window::Windows;
=======
>>>>>>> 0fdb45ce
pub use bundle::*;
pub use camera::*;
pub use projection::*;

use crate::{
    prelude::Image,
    primitives::Aabb,
    view::{ComputedVisibility, Visibility, VisibleEntities},
};
use bevy_app::{App, CoreStage, Plugin};

#[derive(Default)]
pub struct CameraPlugin;

impl Plugin for CameraPlugin {
    fn build(&self, app: &mut App) {
        app.register_type::<Camera>()
            .register_type::<Visibility>()
            .register_type::<ComputedVisibility>()
            .register_type::<OrthographicProjection>()
            .register_type::<PerspectiveProjection>()
            .register_type::<VisibleEntities>()
            .register_type::<WindowOrigin>()
            .register_type::<ScalingMode>()
            .register_type::<DepthCalculation>()
            .register_type::<Aabb>()
            .register_type::<Camera3d>()
            .register_type::<Camera2d>()
            .add_system_to_stage(
                CoreStage::PostUpdate,
                crate::camera::camera_system::<OrthographicProjection>,
            )
            .add_system_to_stage(
                CoreStage::PostUpdate,
                crate::camera::camera_system::<PerspectiveProjection>,
<<<<<<< HEAD
            );
        if let Ok(render_app) = app.get_sub_app_mut(RenderApp) {
            render_app
                .init_resource::<ExtractedCameraNames>()
                .add_system_to_stage(RenderStage::Extract, extract_cameras);
        }
    }
}

#[derive(Default)]
pub struct ExtractedCameraNames {
    pub entities: HashMap<String, Entity>,
}

#[derive(Component, Debug)]
pub struct ExtractedCamera {
    pub target: RenderTarget,
    pub name: Option<String>,
    pub physical_size: Option<UVec2>,
}

fn extract_cameras(
    mut commands: Commands,
    active_cameras: Res<ActiveCameras>,
    windows: Res<Windows>,
    images: Res<Assets<Image>>,
    query: Query<(Entity, &Camera, &GlobalTransform, &VisibleEntities)>,
    manual_texture_views: Res<ManualTextureViews>,
) {
    let manual_texture_views = manual_texture_views.as_ref();
    let mut entities = HashMap::default();
    for camera in active_cameras.iter() {
        let name = &camera.name;
        if let Some((entity, camera, transform, visible_entities)) =
            camera.entity.and_then(|e| query.get(e).ok())
        {
            if let Some(size) =
                camera
                    .target
                    .get_physical_size(&windows, &images, manual_texture_views)
            {
                entities.insert(name.clone(), entity);
                commands.get_or_spawn(entity).insert_bundle((
                    ExtractedCamera {
                        target: camera.target.clone(),
                        name: camera.name.clone(),
                        physical_size: camera.target.get_physical_size(
                            &windows,
                            &images,
                            manual_texture_views,
                        ),
                    },
                    ExtractedView {
                        projection: camera.projection_matrix,
                        transform: *transform,
                        width: size.x.max(1),
                        height: size.y.max(1),
                        near: camera.near,
                        far: camera.far,
                    },
                    visible_entities.clone(),
                ));
            }
        }
=======
            )
            .add_plugin(CameraTypePlugin::<Camera3d>::default())
            .add_plugin(CameraTypePlugin::<Camera2d>::default());
>>>>>>> 0fdb45ce
    }
}<|MERGE_RESOLUTION|>--- conflicted
+++ resolved
@@ -3,15 +3,6 @@
 mod camera;
 mod projection;
 
-<<<<<<< HEAD
-pub use active_cameras::*;
-use bevy_asset::Assets;
-use bevy_math::UVec2;
-use bevy_transform::components::GlobalTransform;
-use bevy_utils::HashMap;
-use bevy_window::Windows;
-=======
->>>>>>> 0fdb45ce
 pub use bundle::*;
 pub use camera::*;
 pub use projection::*;
@@ -47,75 +38,8 @@
             .add_system_to_stage(
                 CoreStage::PostUpdate,
                 crate::camera::camera_system::<PerspectiveProjection>,
-<<<<<<< HEAD
-            );
-        if let Ok(render_app) = app.get_sub_app_mut(RenderApp) {
-            render_app
-                .init_resource::<ExtractedCameraNames>()
-                .add_system_to_stage(RenderStage::Extract, extract_cameras);
-        }
-    }
-}
-
-#[derive(Default)]
-pub struct ExtractedCameraNames {
-    pub entities: HashMap<String, Entity>,
-}
-
-#[derive(Component, Debug)]
-pub struct ExtractedCamera {
-    pub target: RenderTarget,
-    pub name: Option<String>,
-    pub physical_size: Option<UVec2>,
-}
-
-fn extract_cameras(
-    mut commands: Commands,
-    active_cameras: Res<ActiveCameras>,
-    windows: Res<Windows>,
-    images: Res<Assets<Image>>,
-    query: Query<(Entity, &Camera, &GlobalTransform, &VisibleEntities)>,
-    manual_texture_views: Res<ManualTextureViews>,
-) {
-    let manual_texture_views = manual_texture_views.as_ref();
-    let mut entities = HashMap::default();
-    for camera in active_cameras.iter() {
-        let name = &camera.name;
-        if let Some((entity, camera, transform, visible_entities)) =
-            camera.entity.and_then(|e| query.get(e).ok())
-        {
-            if let Some(size) =
-                camera
-                    .target
-                    .get_physical_size(&windows, &images, manual_texture_views)
-            {
-                entities.insert(name.clone(), entity);
-                commands.get_or_spawn(entity).insert_bundle((
-                    ExtractedCamera {
-                        target: camera.target.clone(),
-                        name: camera.name.clone(),
-                        physical_size: camera.target.get_physical_size(
-                            &windows,
-                            &images,
-                            manual_texture_views,
-                        ),
-                    },
-                    ExtractedView {
-                        projection: camera.projection_matrix,
-                        transform: *transform,
-                        width: size.x.max(1),
-                        height: size.y.max(1),
-                        near: camera.near,
-                        far: camera.far,
-                    },
-                    visible_entities.clone(),
-                ));
-            }
-        }
-=======
             )
             .add_plugin(CameraTypePlugin::<Camera3d>::default())
             .add_plugin(CameraTypePlugin::<Camera2d>::default());
->>>>>>> 0fdb45ce
     }
 }