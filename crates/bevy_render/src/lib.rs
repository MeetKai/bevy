--- conflicted
+++ resolved
@@ -218,13 +218,10 @@
                 .insert_resource(asset_server)
                 .init_resource::<RenderGraph>();
 
-<<<<<<< HEAD
             render_app.add_system_to_stage(RenderStage::Extract, extract_manual_texture_views);
-=======
             let (sender, receiver) = bevy_time::create_time_channels();
             app.insert_resource(receiver);
             render_app.insert_resource(sender);
->>>>>>> cfee0e88
 
             app.add_sub_app(RenderApp, render_app, move |app_world, render_app| {
                 #[cfg(feature = "trace")]
@@ -355,20 +352,22 @@
         .get_stage_mut::<SystemStage>(&RenderStage::Extract)
         .unwrap();
 
-<<<<<<< HEAD
-    // temporarily add the render world to the app world as a resource
-    let scratch_world = app_world.remove_resource::<ScratchRenderWorld>().unwrap();
-    let render_world = std::mem::replace(&mut render_app.world, scratch_world.0);
-    app_world.insert_resource(RenderWorld(render_world));
-
-    extract.run(app_world);
-
-    // add the render world back to the render app
-    let render_world = app_world.remove_resource::<RenderWorld>().unwrap();
-    let scratch_world = std::mem::replace(&mut render_app.world, render_world.0);
-    app_world.insert_resource(ScratchRenderWorld(scratch_world));
-
-    extract.apply_buffers(&mut render_app.world);
+    // temporarily add the app world to the render world as a resource
+    let scratch_world = app_world.remove_resource::<ScratchMainWorld>().unwrap();
+    let inserted_world = std::mem::replace(app_world, scratch_world.0);
+    let running_world = &mut render_app.world;
+    running_world.insert_resource(MainWorld(inserted_world));
+
+    extract.run(running_world);
+    // move the app world back, as if nothing happened.
+    let inserted_world = running_world.remove_resource::<MainWorld>().unwrap();
+    let scratch_world = std::mem::replace(app_world, inserted_world.0);
+    app_world.insert_resource(ScratchMainWorld(scratch_world));
+
+    // Note: We apply buffers (read, Commands) after the `MainWorld` has been removed from the render app's world
+    // so that in future, pipelining will be able to do this too without any code relying on it.
+    // see <https://github.com/bevyengine/bevy/issues/5082>
+    extract.apply_buffers(running_world);
 }
 
 fn extract_manual_texture_views(
@@ -376,22 +375,4 @@
     mut world: ResMut<RenderWorld>,
 ) {
     world.insert_resource::<ManualTextureViews>(manual_texture_views.clone());
-=======
-    // temporarily add the app world to the render world as a resource
-    let scratch_world = app_world.remove_resource::<ScratchMainWorld>().unwrap();
-    let inserted_world = std::mem::replace(app_world, scratch_world.0);
-    let running_world = &mut render_app.world;
-    running_world.insert_resource(MainWorld(inserted_world));
-
-    extract.run(running_world);
-    // move the app world back, as if nothing happened.
-    let inserted_world = running_world.remove_resource::<MainWorld>().unwrap();
-    let scratch_world = std::mem::replace(app_world, inserted_world.0);
-    app_world.insert_resource(ScratchMainWorld(scratch_world));
-
-    // Note: We apply buffers (read, Commands) after the `MainWorld` has been removed from the render app's world
-    // so that in future, pipelining will be able to do this too without any code relying on it.
-    // see <https://github.com/bevyengine/bevy/issues/5082>
-    extract.apply_buffers(running_world);
->>>>>>> cfee0e88
 }