

#[cfg(feature = "basis-universal")]
use super::basis::*;
#[cfg(feature = "dds")]
use super::dds::*;
#[cfg(feature = "ktx2")]
use super::ktx2::*;

use super::image_texture_conversion::image_to_texture;
use crate::{
    render_asset::{PrepareAssetError, RenderAsset},
    render_resource::{Sampler, Texture, TextureView},
    renderer::{RenderDevice, RenderQueue},
    texture::BevyDefault,
};
use bevy_asset::HandleUntyped;
use bevy_derive::{Deref, DerefMut};
use bevy_ecs::system::{lifetimeless::SRes, SystemParamItem};
use bevy_math::Vec2;
use bevy_reflect::TypeUuid;
use std::hash::Hash;
use thiserror::Error;
use wgpu::{
    Extent3d, ImageCopyTexture, ImageDataLayout, Origin3d, TextureDimension, TextureFormat,
    TextureViewDescriptor,
};

pub const TEXTURE_ASSET_INDEX: u64 = 0;
pub const SAMPLER_ASSET_INDEX: u64 = 1;
pub const DEFAULT_IMAGE_HANDLE: HandleUntyped =
    HandleUntyped::weak_from_u64(Image::TYPE_UUID, 13148262314052771789);

#[derive(Debug)]
pub enum ImageFormat {
    Avif,
    Basis,
    Bmp,
    Dds,
    Farbfeld,
    Gif,
    Hdr,
    Ico,
    Jpeg,
    Ktx2,
    Png,
    Pnm,
    Tga,
    Tiff,
    WebP,
}

impl ImageFormat {
    pub fn from_mime_type(mime_type: &str) -> Option<Self> {
        Some(match mime_type.to_ascii_lowercase().as_str() {
            "image/bmp" | "image/x-bmp" => ImageFormat::Bmp,
            "image/vnd-ms.dds" => ImageFormat::Dds,
            "image/jpeg" => ImageFormat::Jpeg,
            "image/ktx2" => ImageFormat::Ktx2,
            "image/png" => ImageFormat::Png,
            "image/x-targa" | "image/x-tga" => ImageFormat::Tga,
            _ => return None,
        })
    }

    pub fn from_extension(extension: &str) -> Option<Self> {
        Some(match extension.to_ascii_lowercase().as_str() {
            "avif" => ImageFormat::Avif,
            "basis" => ImageFormat::Basis,
            "bmp" => ImageFormat::Bmp,
            "dds" => ImageFormat::Dds,
            "ff" | "farbfeld" => ImageFormat::Farbfeld,
            "gif" => ImageFormat::Gif,
            "hdr" => ImageFormat::Hdr,
            "ico" => ImageFormat::Ico,
            "jpg" | "jpeg" => ImageFormat::Jpeg,
            "ktx2" => ImageFormat::Ktx2,
            "pbm" | "pam" | "ppm" | "pgm" => ImageFormat::Pnm,
            "png" => ImageFormat::Png,
            "tga" => ImageFormat::Tga,
            "tif" | "tiff" => ImageFormat::Tiff,
            "webp" => ImageFormat::WebP,
            _ => return None,
        })
    }

    pub fn as_image_crate_format(&self) -> Option<image::ImageFormat> {
        Some(match self {
            ImageFormat::Avif => image::ImageFormat::Avif,
            ImageFormat::Bmp => image::ImageFormat::Bmp,
            ImageFormat::Dds => image::ImageFormat::Dds,
            ImageFormat::Farbfeld => image::ImageFormat::Farbfeld,
            ImageFormat::Gif => image::ImageFormat::Gif,
            ImageFormat::Hdr => image::ImageFormat::Hdr,
            ImageFormat::Ico => image::ImageFormat::Ico,
            ImageFormat::Jpeg => image::ImageFormat::Jpeg,
            ImageFormat::Png => image::ImageFormat::Png,
            ImageFormat::Pnm => image::ImageFormat::Pnm,
            ImageFormat::Tga => image::ImageFormat::Tga,
            ImageFormat::Tiff => image::ImageFormat::Tiff,
            ImageFormat::WebP => image::ImageFormat::WebP,
            ImageFormat::Basis | ImageFormat::Ktx2 => return None,
        })
    }
}

#[derive(Debug, Clone, TypeUuid)]
#[uuid = "6ea26da6-6cf8-4ea2-9986-1d7bf6c17d6f"]
pub struct Image {
    pub data: Vec<u8>,
    // TODO: this nesting makes accessing Image metadata verbose. Either flatten out descriptor or add accessors
    pub texture_descriptor: wgpu::TextureDescriptor<'static>,
    pub sampler_descriptor: ImageSampler,
}

/// Used in `Image`, this determines what image sampler to use when rendering. The default setting,
/// [`ImageSampler::Default`], will result in reading the sampler set in the [`DefaultImageSampler`]
/// resource - the global default sampler - at runtime. Setting this to [`ImageSampler::Descriptor`]
/// will override the global default descriptor for this [`Image`].
#[derive(Debug, Clone)]
pub enum ImageSampler {
    Default,
    Descriptor(wgpu::SamplerDescriptor<'static>),
}
impl Default for ImageSampler {
    fn default() -> Self {
        Self::Default
    }
}

impl ImageSampler {
    /// Returns a sampler descriptor with `Linear` min and mag filters
    pub fn linear_descriptor() -> wgpu::SamplerDescriptor<'static> {
        wgpu::SamplerDescriptor {
            mag_filter: wgpu::FilterMode::Linear,
            min_filter: wgpu::FilterMode::Linear,
            ..Default::default()
        }
    }

    /// Returns a sampler descriptor with `Nearest` min and mag filters
    pub fn nearest_descriptor() -> wgpu::SamplerDescriptor<'static> {
        wgpu::SamplerDescriptor {
            mag_filter: wgpu::FilterMode::Nearest,
            min_filter: wgpu::FilterMode::Nearest,
            ..Default::default()
        }
    }
}

/// Resource used as the global default image sampler for [`Image`]s with their `sampler_descriptor`
/// set to [`ImageSampler::Default`].
#[derive(Debug, Clone, Deref, DerefMut)]
pub struct DefaultImageSampler(pub(crate) Sampler);

impl Default for Image {
    fn default() -> Self {
        let format = wgpu::TextureFormat::bevy_default();
        let data = vec![255; format.pixel_size() as usize];
        Image {
            data,
            texture_descriptor: wgpu::TextureDescriptor {
                size: wgpu::Extent3d {
                    width: 1,
                    height: 1,
                    depth_or_array_layers: 1,
                },
                format,
                dimension: wgpu::TextureDimension::D2,
                label: None,
                mip_level_count: 1,
                sample_count: 1,
                usage: wgpu::TextureUsages::TEXTURE_BINDING | wgpu::TextureUsages::COPY_DST,
            },
            sampler_descriptor: ImageSampler::Default,
        }
    }
}

impl Image {
    /// Creates a new image from raw binary data and the corresponding metadata.
    ///
    /// # Panics
    /// Panics if the length of the `data`, volume of the `size` and the size of the `format`
    /// do not match.
    pub fn new(
        size: Extent3d,
        dimension: TextureDimension,
        data: Vec<u8>,
        format: TextureFormat,
    ) -> Self {
        debug_assert_eq!(
            size.volume() * format.pixel_size(),
            data.len(),
            "Pixel data, size and format have to match",
        );
        let mut image = Self {
            data,
            ..Default::default()
        };
        image.texture_descriptor.dimension = dimension;
        image.texture_descriptor.size = size;
        image.texture_descriptor.format = format;
        image
    }

    /// Creates a new image from raw binary data and the corresponding metadata, by filling
    /// the image data with the `pixel` data repeated multiple times.
    ///
    /// # Panics
    /// Panics if the size of the `format` is not a multiple of the length of the `pixel` data.
    /// do not match.
    pub fn new_fill(
        size: Extent3d,
        dimension: TextureDimension,
        pixel: &[u8],
        format: TextureFormat,
    ) -> Self {
        let mut value = Image::default();
        value.texture_descriptor.format = format;
        value.texture_descriptor.dimension = dimension;
        value.resize(size);

        debug_assert_eq!(
            pixel.len() % format.pixel_size(),
            0,
            "Must not have incomplete pixel data."
        );
        debug_assert!(
            pixel.len() <= value.data.len(),
            "Fill data must fit within pixel buffer."
        );

        for current_pixel in value.data.chunks_exact_mut(pixel.len()) {
            current_pixel.copy_from_slice(pixel);
        }
        value
    }

    /// Returns the aspect ratio (height/width) of a 2D image.
    pub fn aspect_2d(&self) -> f32 {
        self.texture_descriptor.size.height as f32 / self.texture_descriptor.size.width as f32
    }

    /// Returns the size of a 2D image.
    pub fn size(&self) -> Vec2 {
        Vec2::new(
            self.texture_descriptor.size.width as f32,
            self.texture_descriptor.size.height as f32,
        )
    }

    /// Resizes the image to the new size, by removing information or appending 0 to the `data`.
    /// Does not properly resize the contents of the image, but only its internal `data` buffer.
    pub fn resize(&mut self, size: Extent3d) {
        self.texture_descriptor.size = size;
        self.data.resize(
            size.volume() * self.texture_descriptor.format.pixel_size(),
            0,
        );
    }

    /// Changes the `size`, asserting that the total number of data elements (pixels) remains the
    /// same.
    ///
    /// # Panics
    /// Panics if the `new_size` does not have the same volume as to old one.
    pub fn reinterpret_size(&mut self, new_size: Extent3d) {
        assert!(
            new_size.volume() == self.texture_descriptor.size.volume(),
            "Incompatible sizes: old = {:?} new = {:?}",
            self.texture_descriptor.size,
            new_size
        );

        self.texture_descriptor.size = new_size;
    }

    /// Takes a 2D image containing vertically stacked images of the same size, and reinterprets
    /// it as a 2D array texture, where each of the stacked images becomes one layer of the
    /// array. This is primarily for use with the `texture2DArray` shader uniform type.
    ///
    /// # Panics
    /// Panics if the texture is not 2D, has more than one layers or is not evenly dividable into
    /// the `layers`.
    pub fn reinterpret_stacked_2d_as_array(&mut self, layers: u32) {
        // Must be a stacked image, and the height must be divisible by layers.
        assert!(self.texture_descriptor.dimension == TextureDimension::D2);
        assert!(self.texture_descriptor.size.depth_or_array_layers == 1);
        assert_eq!(self.texture_descriptor.size.height % layers, 0);

        self.reinterpret_size(Extent3d {
            width: self.texture_descriptor.size.width,
            height: self.texture_descriptor.size.height / layers,
            depth_or_array_layers: layers,
        });
    }

    /// Convert a texture from a format to another
    /// Only a few formats are supported as input and output:
    /// - `TextureFormat::R8Unorm`
    /// - `TextureFormat::Rg8Unorm`
    /// - `TextureFormat::Rgba8UnormSrgb`
    pub fn convert(&self, new_format: TextureFormat) -> Option<Self> {
        super::image_texture_conversion::texture_to_image(self)
            .and_then(|img| match new_format {
                TextureFormat::R8Unorm => {
                    Some((image::DynamicImage::ImageLuma8(img.into_luma8()), false))
                }
                TextureFormat::Rg8Unorm => Some((
                    image::DynamicImage::ImageLumaA8(img.into_luma_alpha8()),
                    false,
                )),
                TextureFormat::Rgba8UnormSrgb => {
                    Some((image::DynamicImage::ImageRgba8(img.into_rgba8()), true))
                }
                _ => None,
            })
            .map(|(dyn_img, is_srgb)| {
                super::image_texture_conversion::image_to_texture(dyn_img, is_srgb)
            })
    }

    /// Load a bytes buffer in a [`Image`], according to type `image_type`, using the `image`
    /// crate
    pub fn from_buffer(
        buffer: &[u8],
        image_type: ImageType,
        #[allow(unused_variables)] supported_compressed_formats: CompressedImageFormats,
        is_srgb: bool,
    ) -> Result<Image, TextureError> {
        let format = image_type.to_image_format()?;

        // Load the image in the expected format.
        // Some formats like PNG allow for R or RG textures too, so the texture
        // format needs to be determined. For RGB textures an alpha channel
        // needs to be added, so the image data needs to be converted in those
        // cases.

        match format {
            #[cfg(feature = "basis-universal")]
            ImageFormat::Basis => {
                basis_buffer_to_image(buffer, supported_compressed_formats, is_srgb)
            }
            #[cfg(feature = "dds")]
            ImageFormat::Dds => dds_buffer_to_image(buffer, supported_compressed_formats, is_srgb),
            #[cfg(feature = "ktx2")]
            ImageFormat::Ktx2 => {
                ktx2_buffer_to_image(buffer, supported_compressed_formats, is_srgb)
            }
            _ => {
                let image_crate_format = format.as_image_crate_format().ok_or_else(|| {
                    TextureError::UnsupportedTextureFormat(format!("{:?}", format))
                })?;
                let dyn_img = image::load_from_memory_with_format(buffer, image_crate_format)?;
                Ok(image_to_texture(dyn_img, is_srgb))
            }
        }
    }

    /// Whether the texture format is compressed or uncompressed
    pub fn is_compressed(&self) -> bool {
        let format_description = self.texture_descriptor.format.describe();
        format_description
            .required_features
            .contains(wgpu::Features::TEXTURE_COMPRESSION_ASTC_LDR)
            || format_description
                .required_features
                .contains(wgpu::Features::TEXTURE_COMPRESSION_BC)
            || format_description
                .required_features
                .contains(wgpu::Features::TEXTURE_COMPRESSION_ETC2)
    }
}

#[derive(Clone, Copy, Debug)]
pub enum DataFormat {
    R8,
    Rg8,
    Rgb8,
    Rgba8,
    Rgba16Float,
}

#[derive(Clone, Copy, Debug)]
pub enum TranscodeFormat {
    Etc1s,
    // Has to be transcoded to Rgba8 for use with `wgpu`
    Rgb8,
    Uastc(DataFormat),
}

/// An error that occurs when loading a texture
#[derive(Error, Debug)]
pub enum TextureError {
    #[error("invalid image mime type: {0}")]
    InvalidImageMimeType(String),
    #[error("invalid image extension: {0}")]
    InvalidImageExtension(String),
    #[error("failed to load an image: {0}")]
    ImageError(#[from] image::ImageError),
    #[error("unsupported texture format: {0}")]
    UnsupportedTextureFormat(String),
    #[error("supercompression not supported: {0}")]
    SuperCompressionNotSupported(String),
    #[error("failed to load an image: {0}")]
    SuperDecompressionError(String),
    #[error("invalid data: {0}")]
    InvalidData(String),
    #[error("transcode error: {0}")]
    TranscodeError(String),
    #[error("format requires transcoding: {0:?}")]
    FormatRequiresTranscodingError(TranscodeFormat),
}

/// The type of a raw image buffer.
pub enum ImageType<'a> {
    /// The mime type of an image, for example `"image/png"`.
    MimeType(&'a str),
    /// The extension of an image file, for example `"png"`.
    Extension(&'a str),
}

impl<'a> ImageType<'a> {
    pub fn to_image_format(&self) -> Result<ImageFormat, TextureError> {
        match self {
            ImageType::MimeType(mime_type) => ImageFormat::from_mime_type(mime_type)
                .ok_or_else(|| TextureError::InvalidImageMimeType(mime_type.to_string())),
            ImageType::Extension(extension) => ImageFormat::from_extension(extension)
                .ok_or_else(|| TextureError::InvalidImageExtension(extension.to_string())),
        }
    }
}

/// Used to calculate the volume of an item.
pub trait Volume {
    fn volume(&self) -> usize;
}

impl Volume for Extent3d {
    /// Calculates the volume of the [`Extent3d`].
    fn volume(&self) -> usize {
        (self.width * self.height * self.depth_or_array_layers) as usize
    }
}

/// Information about the pixel size in bytes and the number of different components.
pub struct PixelInfo {
    /// The size of a component of a pixel in bytes.
    pub type_size: usize,
    /// The amount of different components (color channels).
    pub num_components: usize,
}

/// Extends the wgpu [`TextureFormat`] with information about the pixel.
pub trait TextureFormatPixelInfo {
    /// Returns the pixel information of the format.
    fn pixel_info(&self) -> PixelInfo;
    /// Returns the size of a pixel of the format.
    fn pixel_size(&self) -> usize {
        let info = self.pixel_info();
        info.type_size * info.num_components
    }
}

impl TextureFormatPixelInfo for TextureFormat {
    #[allow(clippy::match_same_arms)]
    fn pixel_info(&self) -> PixelInfo {
        let type_size = match self {
            // 8bit
            TextureFormat::R8Unorm
            | TextureFormat::R8Snorm
            | TextureFormat::R8Uint
            | TextureFormat::R8Sint
            | TextureFormat::Rg8Unorm
            | TextureFormat::Rg8Snorm
            | TextureFormat::Rg8Uint
            | TextureFormat::Rg8Sint
            | TextureFormat::Rgba8Unorm
            | TextureFormat::Rgba8UnormSrgb
            | TextureFormat::Rgba8Snorm
            | TextureFormat::Rgba8Uint
            | TextureFormat::Rgba8Sint
            | TextureFormat::Bgra8Unorm
            | TextureFormat::Bgra8UnormSrgb => 1,

            // 16bit
            TextureFormat::R16Uint
            | TextureFormat::R16Sint
            | TextureFormat::R16Float
            | TextureFormat::Rg16Uint
            | TextureFormat::Rg16Sint
            | TextureFormat::Rg16Float
            | TextureFormat::Rgba16Uint
            | TextureFormat::Rgba16Sint
            | TextureFormat::Rgba16Float => 2,

            // 32bit
            TextureFormat::R32Uint
            | TextureFormat::R32Sint
            | TextureFormat::R32Float
            | TextureFormat::Rg32Uint
            | TextureFormat::Rg32Sint
            | TextureFormat::Rg32Float
            | TextureFormat::Rgba32Uint
            | TextureFormat::Rgba32Sint
            | TextureFormat::Rgba32Float
            | TextureFormat::Depth32Float => 4,

            // special cases
            TextureFormat::Rgb10a2Unorm => 4,
            TextureFormat::Rg11b10Float => 4,
            TextureFormat::Depth24Plus => 3, // FIXME is this correct?
            TextureFormat::Depth24PlusStencil8 => 4,
            // TODO: this is not good! this is a temporary step while porting bevy_render to direct wgpu usage
            _ => panic!("cannot get pixel info for type"),
        };

        let components = match self {
            TextureFormat::R8Unorm
            | TextureFormat::R8Snorm
            | TextureFormat::R8Uint
            | TextureFormat::R8Sint
            | TextureFormat::R16Uint
            | TextureFormat::R16Sint
            | TextureFormat::R16Float
            | TextureFormat::R32Uint
            | TextureFormat::R32Sint
            | TextureFormat::R32Float => 1,

            TextureFormat::Rg8Unorm
            | TextureFormat::Rg8Snorm
            | TextureFormat::Rg8Uint
            | TextureFormat::Rg8Sint
            | TextureFormat::Rg16Uint
            | TextureFormat::Rg16Sint
            | TextureFormat::Rg16Float
            | TextureFormat::Rg32Uint
            | TextureFormat::Rg32Sint
            | TextureFormat::Rg32Float => 2,

            TextureFormat::Rgba8Unorm
            | TextureFormat::Rgba8UnormSrgb
            | TextureFormat::Rgba8Snorm
            | TextureFormat::Rgba8Uint
            | TextureFormat::Rgba8Sint
            | TextureFormat::Bgra8Unorm
            | TextureFormat::Bgra8UnormSrgb
            | TextureFormat::Rgba16Uint
            | TextureFormat::Rgba16Sint
            | TextureFormat::Rgba16Float
            | TextureFormat::Rgba32Uint
            | TextureFormat::Rgba32Sint
            | TextureFormat::Rgba32Float => 4,

            // special cases
            TextureFormat::Rgb10a2Unorm
            | TextureFormat::Rg11b10Float
            | TextureFormat::Depth32Float
            | TextureFormat::Depth24Plus
            | TextureFormat::Depth24PlusStencil8 => 1,
            // TODO: this is not good! this is a temporary step while porting bevy_render to direct wgpu usage
            _ => panic!("cannot get pixel info for type"),
        };

        PixelInfo {
            type_size,
            num_components: components,
        }
    }
}

/// The GPU-representation of an [`Image`].
/// Consists of the [`Texture`], its [`TextureView`] and the corresponding [`Sampler`], and the texture's size.
#[derive(Debug, Clone)]
pub struct GpuImage {
    pub texture: Texture,
    pub texture_view: TextureView,
    pub texture_format: TextureFormat,
    pub sampler: Sampler,
    pub size: Vec2,
}

impl RenderAsset for Image {
    type ExtractedAsset = Image;
    type PreparedAsset = GpuImage;
    type Param = (
        SRes<RenderDevice>,
        SRes<RenderQueue>,
        SRes<DefaultImageSampler>,
    );

    /// Clones the Image.
    fn extract_asset(&self) -> Self::ExtractedAsset {
        self.clone()
    }

    /// Converts the extracted image into a [`GpuImage`].
    fn prepare_asset(
        image: Self::ExtractedAsset,
        (render_device, render_queue, default_sampler): &mut SystemParamItem<Self::Param>,
    ) -> Result<Self::PreparedAsset, PrepareAssetError<Self::ExtractedAsset>> {
        let texture = if image.texture_descriptor.mip_level_count > 1 || image.is_compressed() {
            render_device.create_texture_with_data(
                render_queue,
                &image.texture_descriptor,
                &image.data,
            )
        } else {
            let texture = render_device.create_texture(&image.texture_descriptor);
            let format_size = image.texture_descriptor.format.pixel_size();
            render_queue.write_texture(
                ImageCopyTexture {
                    texture: &texture,
                    mip_level: 0,
                    origin: Origin3d::ZERO,
                    aspect: wgpu::TextureAspect::All,
                },
                &image.data,
                ImageDataLayout {
                    offset: 0,
                    bytes_per_row: Some(
                        std::num::NonZeroU32::new(
                            image.texture_descriptor.size.width * format_size as u32,
                        )
                        .unwrap(),
                    ),
                    rows_per_image: if image.texture_descriptor.size.depth_or_array_layers > 1 {
                        std::num::NonZeroU32::new(image.texture_descriptor.size.height)
                    } else {
                        None
                    },
                },
                image.texture_descriptor.size,
            );
            texture
        };

        let texture_view = texture.create_view(&TextureViewDescriptor::default());
        let size = Vec2::new(
            image.texture_descriptor.size.width as f32,
            image.texture_descriptor.size.height as f32,
        );
        let sampler = match image.sampler_descriptor {
            ImageSampler::Default => (***default_sampler).clone(),
            ImageSampler::Descriptor(descriptor) => render_device.create_sampler(&descriptor),
        };

        Ok(GpuImage {
            texture,
            texture_view,
            texture_format: image.texture_descriptor.format,
            sampler,
            size,
        })
    }
}

bitflags::bitflags! {
    #[derive(Default)]
    #[repr(transparent)]
    pub struct CompressedImageFormats: u32 {
        const NONE     = 0;
        const ASTC_LDR = (1 << 0);
        const BC       = (1 << 1);
        const ETC2     = (1 << 2);
    }
}

impl CompressedImageFormats {
    pub fn from_features(features: wgpu::Features) -> Self {
        let mut supported_compressed_formats = Self::default();
        if features.contains(wgpu::Features::TEXTURE_COMPRESSION_ASTC_LDR) {
            supported_compressed_formats |= Self::ASTC_LDR;
        }
        if features.contains(wgpu::Features::TEXTURE_COMPRESSION_BC) {
            supported_compressed_formats |= Self::BC;
        }
        if features.contains(wgpu::Features::TEXTURE_COMPRESSION_ETC2) {
            supported_compressed_formats |= Self::ETC2;
        }
        supported_compressed_formats
    }

    pub fn supports(&self, format: TextureFormat) -> bool {
        match format {
<<<<<<< HEAD
            TextureFormat::Bc1RgbaUnorm => self.contains(CompressedImageFormats::BC),
            TextureFormat::Bc1RgbaUnormSrgb => self.contains(CompressedImageFormats::BC),
            TextureFormat::Bc2RgbaUnorm => self.contains(CompressedImageFormats::BC),
            TextureFormat::Bc2RgbaUnormSrgb => self.contains(CompressedImageFormats::BC),
            TextureFormat::Bc3RgbaUnorm => self.contains(CompressedImageFormats::BC),
            TextureFormat::Bc3RgbaUnormSrgb => self.contains(CompressedImageFormats::BC),
            TextureFormat::Bc4RUnorm => self.contains(CompressedImageFormats::BC),
            TextureFormat::Bc4RSnorm => self.contains(CompressedImageFormats::BC),
            TextureFormat::Bc5RgUnorm => self.contains(CompressedImageFormats::BC),
            TextureFormat::Bc5RgSnorm => self.contains(CompressedImageFormats::BC),
            TextureFormat::Bc6hRgbUfloat => self.contains(CompressedImageFormats::BC),
            TextureFormat::Bc6hRgbSfloat => self.contains(CompressedImageFormats::BC),
            TextureFormat::Bc7RgbaUnorm => self.contains(CompressedImageFormats::BC),
            TextureFormat::Bc7RgbaUnormSrgb => self.contains(CompressedImageFormats::BC),
            TextureFormat::Etc2Rgb8Unorm => self.contains(CompressedImageFormats::ETC2),
            TextureFormat::Etc2Rgb8UnormSrgb => self.contains(CompressedImageFormats::ETC2),
            TextureFormat::Etc2Rgb8A1Unorm => self.contains(CompressedImageFormats::ETC2),
            TextureFormat::Etc2Rgb8A1UnormSrgb => self.contains(CompressedImageFormats::ETC2),
            TextureFormat::Etc2Rgba8Unorm => self.contains(CompressedImageFormats::ETC2),
            TextureFormat::Etc2Rgba8UnormSrgb => self.contains(CompressedImageFormats::ETC2),
            TextureFormat::EacR11Unorm => self.contains(CompressedImageFormats::ETC2),
            TextureFormat::EacR11Snorm => self.contains(CompressedImageFormats::ETC2),
            TextureFormat::EacRg11Unorm => self.contains(CompressedImageFormats::ETC2),
            TextureFormat::EacRg11Snorm => self.contains(CompressedImageFormats::ETC2),
=======
            TextureFormat::Bc1RgbaUnorm
            | TextureFormat::Bc1RgbaUnormSrgb
            | TextureFormat::Bc2RgbaUnorm
            | TextureFormat::Bc2RgbaUnormSrgb
            | TextureFormat::Bc3RgbaUnorm
            | TextureFormat::Bc3RgbaUnormSrgb
            | TextureFormat::Bc4RUnorm
            | TextureFormat::Bc4RSnorm
            | TextureFormat::Bc5RgUnorm
            | TextureFormat::Bc5RgSnorm
            | TextureFormat::Bc6hRgbUfloat
            | TextureFormat::Bc6hRgbSfloat
            | TextureFormat::Bc7RgbaUnorm
            | TextureFormat::Bc7RgbaUnormSrgb => self.contains(CompressedImageFormats::BC),
            TextureFormat::Etc2Rgb8Unorm
            | TextureFormat::Etc2Rgb8UnormSrgb
            | TextureFormat::Etc2Rgb8A1Unorm
            | TextureFormat::Etc2Rgb8A1UnormSrgb
            | TextureFormat::Etc2Rgba8Unorm
            | TextureFormat::Etc2Rgba8UnormSrgb
            | TextureFormat::EacR11Unorm
            | TextureFormat::EacR11Snorm
            | TextureFormat::EacRg11Unorm
            | TextureFormat::EacRg11Snorm => self.contains(CompressedImageFormats::ETC2),
            TextureFormat::Astc4x4RgbaUnorm
            | TextureFormat::Astc4x4RgbaUnormSrgb
            | TextureFormat::Astc5x4RgbaUnorm
            | TextureFormat::Astc5x4RgbaUnormSrgb
            | TextureFormat::Astc5x5RgbaUnorm
            | TextureFormat::Astc5x5RgbaUnormSrgb
            | TextureFormat::Astc6x5RgbaUnorm
            | TextureFormat::Astc6x5RgbaUnormSrgb
            | TextureFormat::Astc6x6RgbaUnorm
            | TextureFormat::Astc6x6RgbaUnormSrgb
            | TextureFormat::Astc8x5RgbaUnorm
            | TextureFormat::Astc8x5RgbaUnormSrgb
            | TextureFormat::Astc8x6RgbaUnorm
            | TextureFormat::Astc8x6RgbaUnormSrgb
            | TextureFormat::Astc10x5RgbaUnorm
            | TextureFormat::Astc10x5RgbaUnormSrgb
            | TextureFormat::Astc10x6RgbaUnorm
            | TextureFormat::Astc10x6RgbaUnormSrgb
            | TextureFormat::Astc8x8RgbaUnorm
            | TextureFormat::Astc8x8RgbaUnormSrgb
            | TextureFormat::Astc10x8RgbaUnorm
            | TextureFormat::Astc10x8RgbaUnormSrgb
            | TextureFormat::Astc10x10RgbaUnorm
            | TextureFormat::Astc10x10RgbaUnormSrgb
            | TextureFormat::Astc12x10RgbaUnorm
            | TextureFormat::Astc12x10RgbaUnormSrgb
            | TextureFormat::Astc12x12RgbaUnorm
            | TextureFormat::Astc12x12RgbaUnormSrgb => {
                self.contains(CompressedImageFormats::ASTC_LDR)
            }
>>>>>>> b7d784de
            _ => true,
        }
    }
}

#[cfg(test)]
mod test {

    use super::*;

    #[test]
    fn image_size() {
        let size = Extent3d {
            width: 200,
            height: 100,
            depth_or_array_layers: 1,
        };
        let image = Image::new_fill(
            size,
            TextureDimension::D2,
            &[0, 0, 0, 255],
            TextureFormat::Rgba8Unorm,
        );
        assert_eq!(
            Vec2::new(size.width as f32, size.height as f32),
            image.size()
        );
    }
    #[test]
    fn image_default_size() {
        let image = Image::default();
        assert_eq!(Vec2::new(1.0, 1.0), image.size());
    }
}<|MERGE_RESOLUTION|>--- conflicted
+++ resolved
@@ -684,32 +684,6 @@
 
     pub fn supports(&self, format: TextureFormat) -> bool {
         match format {
-<<<<<<< HEAD
-            TextureFormat::Bc1RgbaUnorm => self.contains(CompressedImageFormats::BC),
-            TextureFormat::Bc1RgbaUnormSrgb => self.contains(CompressedImageFormats::BC),
-            TextureFormat::Bc2RgbaUnorm => self.contains(CompressedImageFormats::BC),
-            TextureFormat::Bc2RgbaUnormSrgb => self.contains(CompressedImageFormats::BC),
-            TextureFormat::Bc3RgbaUnorm => self.contains(CompressedImageFormats::BC),
-            TextureFormat::Bc3RgbaUnormSrgb => self.contains(CompressedImageFormats::BC),
-            TextureFormat::Bc4RUnorm => self.contains(CompressedImageFormats::BC),
-            TextureFormat::Bc4RSnorm => self.contains(CompressedImageFormats::BC),
-            TextureFormat::Bc5RgUnorm => self.contains(CompressedImageFormats::BC),
-            TextureFormat::Bc5RgSnorm => self.contains(CompressedImageFormats::BC),
-            TextureFormat::Bc6hRgbUfloat => self.contains(CompressedImageFormats::BC),
-            TextureFormat::Bc6hRgbSfloat => self.contains(CompressedImageFormats::BC),
-            TextureFormat::Bc7RgbaUnorm => self.contains(CompressedImageFormats::BC),
-            TextureFormat::Bc7RgbaUnormSrgb => self.contains(CompressedImageFormats::BC),
-            TextureFormat::Etc2Rgb8Unorm => self.contains(CompressedImageFormats::ETC2),
-            TextureFormat::Etc2Rgb8UnormSrgb => self.contains(CompressedImageFormats::ETC2),
-            TextureFormat::Etc2Rgb8A1Unorm => self.contains(CompressedImageFormats::ETC2),
-            TextureFormat::Etc2Rgb8A1UnormSrgb => self.contains(CompressedImageFormats::ETC2),
-            TextureFormat::Etc2Rgba8Unorm => self.contains(CompressedImageFormats::ETC2),
-            TextureFormat::Etc2Rgba8UnormSrgb => self.contains(CompressedImageFormats::ETC2),
-            TextureFormat::EacR11Unorm => self.contains(CompressedImageFormats::ETC2),
-            TextureFormat::EacR11Snorm => self.contains(CompressedImageFormats::ETC2),
-            TextureFormat::EacRg11Unorm => self.contains(CompressedImageFormats::ETC2),
-            TextureFormat::EacRg11Snorm => self.contains(CompressedImageFormats::ETC2),
-=======
             TextureFormat::Bc1RgbaUnorm
             | TextureFormat::Bc1RgbaUnormSrgb
             | TextureFormat::Bc2RgbaUnorm
@@ -764,7 +738,6 @@
             | TextureFormat::Astc12x12RgbaUnormSrgb => {
                 self.contains(CompressedImageFormats::ASTC_LDR)
             }
->>>>>>> b7d784de
             _ => true,
         }
     }
