--- conflicted
+++ resolved
@@ -112,15 +112,6 @@
 
 impl BevyDefault for wgpu::TextureFormat {
     fn bevy_default() -> Self {
-<<<<<<< HEAD
-        if cfg!(target_os = "android") || cfg!(target_arch = "wasm32") {
-            // Bgra8UnormSrgb texture missing on some Android devices, including Quest 2
-            wgpu::TextureFormat::Rgba8UnormSrgb
-        } else {
-            wgpu::TextureFormat::Bgra8UnormSrgb
-        }
-=======
         wgpu::TextureFormat::Rgba8UnormSrgb
->>>>>>> 920543c8
     }
 }