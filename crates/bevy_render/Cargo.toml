[package]
name = "bevy_render"
<<<<<<< HEAD
version = "0.8.1"
=======
version = "0.9.0"
>>>>>>> 920543c8
edition = "2021"
description = "Provides rendering functionality for Bevy Engine"
homepage = "https://bevyengine.org"
repository = "https://github.com/bevyengine/bevy"
license = "MIT OR Apache-2.0"
keywords = ["bevy"]

[features]
png = ["image/png"]
hdr = ["image/hdr"]
tga = ["image/tga"]
jpeg = ["image/jpeg"]
bmp = ["image/bmp"]
dds = ["ddsfile"]

# For ktx2 supercompression
zlib = ["flate2"]
zstd = ["ruzstd"]

trace = ["profiling"]
tracing-tracy = []
wgpu_trace = ["wgpu/trace"]
ci_limits = []
webgl = ["wgpu/webgl"]

[dependencies]
# bevy
<<<<<<< HEAD
bevy_app = { path = "../bevy_app", version = "0.8.0" }
bevy_asset = { path = "../bevy_asset", version = "0.8.0" }
bevy_core = { path = "../bevy_core", version = "0.8.0" }
bevy_derive = { path = "../bevy_derive", version = "0.8.0" }
bevy_ecs = { path = "../bevy_ecs", version = "0.8.0" }
bevy_encase_derive = { path = "../bevy_encase_derive", version = "0.8.0" }
bevy_hierarchy = { path = "../bevy_hierarchy", version = "0.8.0" }
bevy_log = { path = "../bevy_log", version = "0.8.0" }
bevy_math = { path = "../bevy_math", version = "0.8.0" }
bevy_mikktspace = { path = "../bevy_mikktspace", version = "0.8.0" }
bevy_reflect = { path = "../bevy_reflect", version = "0.8.0", features = ["bevy"] }
bevy_render_macros = { path = "macros", version = "0.8.0" }
bevy_time = { path = "../bevy_time", version = "0.8.0" }
bevy_transform = { path = "../bevy_transform", version = "0.8.0" }
bevy_window = { path = "../bevy_window", version = "0.8.0" }
bevy_utils = { path = "../bevy_utils", version = "0.8.0" }
bevy_xr = { path = "../bevy_xr", version = "0.8.0" }
=======
bevy_app = { path = "../bevy_app", version = "0.9.0" }
bevy_asset = { path = "../bevy_asset", version = "0.9.0" }
bevy_core = { path = "../bevy_core", version = "0.9.0" }
bevy_derive = { path = "../bevy_derive", version = "0.9.0" }
bevy_ecs = { path = "../bevy_ecs", version = "0.9.0" }
bevy_encase_derive = { path = "../bevy_encase_derive", version = "0.9.0" }
bevy_hierarchy = { path = "../bevy_hierarchy", version = "0.9.0" }
bevy_log = { path = "../bevy_log", version = "0.9.0" }
bevy_math = { path = "../bevy_math", version = "0.9.0" }
bevy_mikktspace = { path = "../bevy_mikktspace", version = "0.9.0" }
bevy_reflect = { path = "../bevy_reflect", version = "0.9.0", features = ["bevy"] }
bevy_render_macros = { path = "macros", version = "0.9.0" }
bevy_time = { path = "../bevy_time", version = "0.9.0" }
bevy_transform = { path = "../bevy_transform", version = "0.9.0" }
bevy_window = { path = "../bevy_window", version = "0.9.0" }
bevy_utils = { path = "../bevy_utils", version = "0.9.0" }
>>>>>>> 920543c8

# rendering
image = { version = "0.24", default-features = false }

# misc
wgpu = { version = "0.14.0", features = ["spirv"] }
codespan-reporting = "0.11.0"
<<<<<<< HEAD
naga = { version = "0.9.0", features = [
    "glsl-in",
    "spv-in",
    "spv-out",
    "wgsl-in",
    "wgsl-out",
] }
=======
naga = { version = "0.10.0", features = ["glsl-in", "spv-in", "spv-out", "wgsl-in", "wgsl-out"] }
>>>>>>> 920543c8
serde = { version = "1", features = ["derive"] }
bitflags = "1.2.1"
smallvec = { version = "1.6", features = ["union", "const_generics"] }
once_cell = "1.4.1" # TODO: replace once_cell with std equivalent if/when this lands: https://github.com/rust-lang/rfcs/pull/2788
downcast-rs = "1.2.0"
thread_local = "1.1"
thiserror = "1.0"
futures-lite = "1.4.0"
anyhow = "1.0"
hex = "0.4.2"
hexasphere = "8.0"
parking_lot = "0.12.1"
regex = "1.5"
ddsfile = { version = "0.5.0", optional = true }
ktx2 = { version = "0.3.0", optional = true }
# For ktx2 supercompression
flate2 = { version = "1.0.22", optional = true }
ruzstd = { version = "0.2.4", optional = true }
# For transcoding of UASTC/ETC1S universal formats, and for .basis file support
basis-universal = { version = "0.2.0", optional = true }
encase = { version = "0.4", features = ["glam"] }
# For wgpu profiling using tracing. Use `RUST_LOG=info` to also capture the wgpu spans.
profiling = { version = "1", features = [
    "profile-with-tracing",
], optional = true }<|MERGE_RESOLUTION|>--- conflicted
+++ resolved
@@ -1,10 +1,6 @@
 [package]
 name = "bevy_render"
-<<<<<<< HEAD
-version = "0.8.1"
-=======
 version = "0.9.0"
->>>>>>> 920543c8
 edition = "2021"
 description = "Provides rendering functionality for Bevy Engine"
 homepage = "https://bevyengine.org"
@@ -32,25 +28,6 @@
 
 [dependencies]
 # bevy
-<<<<<<< HEAD
-bevy_app = { path = "../bevy_app", version = "0.8.0" }
-bevy_asset = { path = "../bevy_asset", version = "0.8.0" }
-bevy_core = { path = "../bevy_core", version = "0.8.0" }
-bevy_derive = { path = "../bevy_derive", version = "0.8.0" }
-bevy_ecs = { path = "../bevy_ecs", version = "0.8.0" }
-bevy_encase_derive = { path = "../bevy_encase_derive", version = "0.8.0" }
-bevy_hierarchy = { path = "../bevy_hierarchy", version = "0.8.0" }
-bevy_log = { path = "../bevy_log", version = "0.8.0" }
-bevy_math = { path = "../bevy_math", version = "0.8.0" }
-bevy_mikktspace = { path = "../bevy_mikktspace", version = "0.8.0" }
-bevy_reflect = { path = "../bevy_reflect", version = "0.8.0", features = ["bevy"] }
-bevy_render_macros = { path = "macros", version = "0.8.0" }
-bevy_time = { path = "../bevy_time", version = "0.8.0" }
-bevy_transform = { path = "../bevy_transform", version = "0.8.0" }
-bevy_window = { path = "../bevy_window", version = "0.8.0" }
-bevy_utils = { path = "../bevy_utils", version = "0.8.0" }
-bevy_xr = { path = "../bevy_xr", version = "0.8.0" }
-=======
 bevy_app = { path = "../bevy_app", version = "0.9.0" }
 bevy_asset = { path = "../bevy_asset", version = "0.9.0" }
 bevy_core = { path = "../bevy_core", version = "0.9.0" }
@@ -67,7 +44,7 @@
 bevy_transform = { path = "../bevy_transform", version = "0.9.0" }
 bevy_window = { path = "../bevy_window", version = "0.9.0" }
 bevy_utils = { path = "../bevy_utils", version = "0.9.0" }
->>>>>>> 920543c8
+bevy_xr = { path = "../bevy_xr", version = "0.9.0" }
 
 # rendering
 image = { version = "0.24", default-features = false }
@@ -75,17 +52,7 @@
 # misc
 wgpu = { version = "0.14.0", features = ["spirv"] }
 codespan-reporting = "0.11.0"
-<<<<<<< HEAD
-naga = { version = "0.9.0", features = [
-    "glsl-in",
-    "spv-in",
-    "spv-out",
-    "wgsl-in",
-    "wgsl-out",
-] }
-=======
 naga = { version = "0.10.0", features = ["glsl-in", "spv-in", "spv-out", "wgsl-in", "wgsl-out"] }
->>>>>>> 920543c8
 serde = { version = "1", features = ["derive"] }
 bitflags = "1.2.1"
 smallvec = { version = "1.6", features = ["union", "const_generics"] }
