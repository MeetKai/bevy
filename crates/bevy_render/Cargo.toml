[package]
name = "bevy_render"
version = "0.8.0-dev"
edition = "2021"
description = "Provides rendering functionality for Bevy Engine"
homepage = "https://bevyengine.org"
repository = "https://github.com/bevyengine/bevy"
license = "MIT OR Apache-2.0"
keywords = ["bevy"]

[features]
png = ["image/png"]
hdr = ["image/hdr"]
tga = ["image/tga"]
jpeg = ["image/jpeg"]
bmp = ["image/bmp"]
dds = ["ddsfile"]

# For ktx2 supercompression
zlib = ["flate2"]
zstd = ["ruzstd"]

trace = []
tracing-tracy = []
wgpu_trace = ["wgpu/trace"]
ci_limits = []
webgl = ["wgpu/webgl"]

[dependencies]
# bevy
bevy_app = { path = "../bevy_app", version = "0.8.0-dev" }
bevy_asset = { path = "../bevy_asset", version = "0.8.0-dev" }
bevy_core = { path = "../bevy_core", version = "0.8.0-dev" }
<<<<<<< HEAD
bevy_crevice = { path = "../bevy_crevice", version = "0.8.0-dev", features = [
    "glam",
] }
=======
>>>>>>> b7d784de
bevy_derive = { path = "../bevy_derive", version = "0.8.0-dev" }
bevy_ecs = { path = "../bevy_ecs", version = "0.8.0-dev" }
bevy_encase_derive = { path = "../bevy_encase_derive", version = "0.8.0-dev" }
bevy_math = { path = "../bevy_math", version = "0.8.0-dev" }
<<<<<<< HEAD
bevy_reflect = { path = "../bevy_reflect", version = "0.8.0-dev", features = [
    "bevy",
] }
=======
bevy_mikktspace = { path = "../bevy_mikktspace", version = "0.8.0-dev" }
bevy_reflect = { path = "../bevy_reflect", version = "0.8.0-dev", features = ["bevy"] }
bevy_render_macros = { path = "macros", version = "0.8.0-dev" }
>>>>>>> b7d784de
bevy_transform = { path = "../bevy_transform", version = "0.8.0-dev" }
bevy_window = { path = "../bevy_window", version = "0.8.0-dev" }
bevy_utils = { path = "../bevy_utils", version = "0.8.0-dev" }
bevy_xr = { path = "../bevy_xr", version = "0.8.0-dev" }

# rendering
image = { version = "0.24", default-features = false }

# misc
wgpu = { version = "0.12.0", features = [
    "spirv", "vulkan-portability",
# ], git = "https://github.com/gfx-rs/wgpu", rev="fa35c0a0f4aaae35ab3d129266199008d89928fa" }
# ], git = "https://github.com/gfx-rs/wgpu", branch="v0.12" }
] }
codespan-reporting = "0.11.0"
naga = { version = "0.8.0", features = [
    "glsl-in",
    "spv-in",
    "spv-out",
    "wgsl-in",
    "wgsl-out",
] }
serde = { version = "1", features = ["derive"] }
bitflags = "1.2.1"
smallvec = { version = "1.6", features = ["union", "const_generics"] }
once_cell = "1.4.1" # TODO: replace once_cell with std equivalent if/when this lands: https://github.com/rust-lang/rfcs/pull/2788
downcast-rs = "1.2.0"
thiserror = "1.0"
futures-lite = "1.4.0"
anyhow = "1.0"
hex = "0.4.2"
hexasphere = "7.0.0"
parking_lot = "0.11.0"
regex = "1.5"
copyless = "0.1.5"
ddsfile = { version = "0.5.0", optional = true }
ktx2 = { version = "0.3.0", optional = true }
# For ktx2 supercompression
flate2 = { version = "1.0.22", optional = true }
ruzstd = { version = "0.2.4", optional = true }
# For transcoding of UASTC/ETC1S universal formats, and for .basis file support
basis-universal = { version = "0.2.0", optional = true }
<<<<<<< HEAD
backtrace = "0.3"
=======
encase = { version = "0.2", features = ["glam"] }
>>>>>>> b7d784de
<|MERGE_RESOLUTION|>--- conflicted
+++ resolved
@@ -31,25 +31,13 @@
 bevy_app = { path = "../bevy_app", version = "0.8.0-dev" }
 bevy_asset = { path = "../bevy_asset", version = "0.8.0-dev" }
 bevy_core = { path = "../bevy_core", version = "0.8.0-dev" }
-<<<<<<< HEAD
-bevy_crevice = { path = "../bevy_crevice", version = "0.8.0-dev", features = [
-    "glam",
-] }
-=======
->>>>>>> b7d784de
 bevy_derive = { path = "../bevy_derive", version = "0.8.0-dev" }
 bevy_ecs = { path = "../bevy_ecs", version = "0.8.0-dev" }
 bevy_encase_derive = { path = "../bevy_encase_derive", version = "0.8.0-dev" }
 bevy_math = { path = "../bevy_math", version = "0.8.0-dev" }
-<<<<<<< HEAD
-bevy_reflect = { path = "../bevy_reflect", version = "0.8.0-dev", features = [
-    "bevy",
-] }
-=======
 bevy_mikktspace = { path = "../bevy_mikktspace", version = "0.8.0-dev" }
 bevy_reflect = { path = "../bevy_reflect", version = "0.8.0-dev", features = ["bevy"] }
 bevy_render_macros = { path = "macros", version = "0.8.0-dev" }
->>>>>>> b7d784de
 bevy_transform = { path = "../bevy_transform", version = "0.8.0-dev" }
 bevy_window = { path = "../bevy_window", version = "0.8.0-dev" }
 bevy_utils = { path = "../bevy_utils", version = "0.8.0-dev" }
@@ -92,8 +80,4 @@
 ruzstd = { version = "0.2.4", optional = true }
 # For transcoding of UASTC/ETC1S universal formats, and for .basis file support
 basis-universal = { version = "0.2.0", optional = true }
-<<<<<<< HEAD
-backtrace = "0.3"
-=======
-encase = { version = "0.2", features = ["glam"] }
->>>>>>> b7d784de
+encase = { version = "0.2", features = ["glam"] }