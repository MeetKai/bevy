--- conflicted
+++ resolved
@@ -9,16 +9,11 @@
     @location(3) tangent: vec4<f32>,
 #endif
 #ifdef VERTEX_COLORS
-    [[location(4)]] color: vec4<f32>;
+    @location(4) color: vec4<f32>;
 #endif
 #ifdef SKINNED
-<<<<<<< HEAD
-    @location(4) joint_indices: vec4<u32>,
-    @location(5) joint_weights: vec4<f32>,
-=======
-    [[location(5)]] joint_indices: vec4<u32>;
-    [[location(6)]] joint_weights: vec4<f32>;
->>>>>>> b7d784de
+    @location(5) joint_indices: vec4<u32>,
+    @location(6) joint_weights: vec4<f32>,
 #endif
 };
 
@@ -30,21 +25,8 @@
 #ifdef VERTEX_TANGENTS
     @location(3) world_tangent: vec4<f32>,
 #endif
-<<<<<<< HEAD
-};
-
-@group(2)
-@binding(0)
-var<uniform> mesh: Mesh;
-#ifdef SKINNED
-@group(2)
-@binding(1)
-var<uniform> joint_matrices: SkinnedMesh;
-#import bevy_pbr::skinning
-=======
 #ifdef VERTEX_COLORS
-    [[location(4)]] color: vec4<f32>;
->>>>>>> b7d784de
+    @location(4) color: vec4<f32>;
 #endif
 };
 
@@ -98,16 +80,11 @@
 #endif
 };
 
-<<<<<<< HEAD
 @fragment
 fn fragment_fn(vin: FragmentInput) -> @location(0) vec4<f32> {
-=======
-[[stage(fragment)]]
-fn fragment(in: FragmentInput) -> [[location(0)]] vec4<f32> {
 #ifdef VERTEX_COLORS
-    return in.color;
+    return vin.color;
 #else
->>>>>>> b7d784de
     return vec4<f32>(1.0, 0.0, 1.0, 1.0);
 #endif
 }