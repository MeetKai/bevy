#import bevy_pbr::mesh_view_bindings
#import bevy_pbr::mesh_bindings

// NOTE: Bindings must come before functions that use them!
#import bevy_pbr::mesh_functions

struct Vertex {
    @location(0) position: vec3<f32>,
    @location(1) normal: vec3<f32>,
<<<<<<< HEAD
    @location(2) uv: vec2<f32>,
=======
#ifdef VERTEX_UVS
    @location(2) uv: vec2<f32>,
#endif
>>>>>>> cfee0e88
#ifdef VERTEX_TANGENTS
    @location(3) tangent: vec4<f32>,
#endif
#ifdef VERTEX_COLORS
<<<<<<< HEAD
    @location(4) color: vec4<f32>;
=======
    @location(4) color: vec4<f32>,
>>>>>>> cfee0e88
#endif
#ifdef SKINNED
    @location(5) joint_indices: vec4<u32>,
    @location(6) joint_weights: vec4<f32>,
#endif
};

struct VertexOutput {
    @builtin(position) clip_position: vec4<f32>,
<<<<<<< HEAD
    @location(0) world_position: vec4<f32>,
    @location(1) world_normal: vec3<f32>,
    @location(2) uv: vec2<f32>,
#ifdef VERTEX_TANGENTS
    @location(3) world_tangent: vec4<f32>,
#endif
#ifdef VERTEX_COLORS
    @location(4) color: vec4<f32>;
#endif
};

@vertex
fn vertex_fn(vertex: Vertex) -> VertexOutput {
    var vout: VertexOutput;
#ifdef SKINNED
    var model = skin_model(vertex.joint_indices; vertex.joint_weights);
    vout.world_position = model * vec4<f32>(vertex.position, 1.0);
    vout.world_normal = skin_normals(model, vertex.normal);
#ifdef VERTEX_TANGENTS
    vout.world_tangent = skin_tangents(model, vertex.tangent);
#endif
#else
    vout.world_position = mesh.model * vec4<f32>(vertex.position, 1.0);
    vout.world_normal = mat3x3<f32>(
        mesh.inverse_transpose_model[0].xyz,
        mesh.inverse_transpose_model[1].xyz,
        mesh.inverse_transpose_model[2].xyz
    ) * vertex.normal;
#ifdef VERTEX_TANGENTS
    vout.world_tangent = vec4<f32>(
        mat3x3<f32>(
            mesh.model[0].xyz,
            mesh.model[1].xyz,
            mesh.model[2].xyz
        ) * vertex.tangent.xyz,
        vertex.tangent.w
    );
=======
    #import bevy_pbr::mesh_vertex_output
};

@vertex
fn vertex(vertex: Vertex) -> VertexOutput {
    var out: VertexOutput;
#ifdef SKINNED
    var model = skin_model(vertex.joint_indices, vertex.joint_weights);
    out.world_normal = skin_normals(model, vertex.normal);
#else
    var model = mesh.model;
    out.world_normal = mesh_normal_local_to_world(vertex.normal);
>>>>>>> cfee0e88
#endif
    out.world_position = mesh_position_local_to_world(model, vec4<f32>(vertex.position, 1.0));
#ifdef VERTEX_UVS
    out.uv = vertex.uv;
#endif
#ifdef VERTEX_TANGENTS
    out.world_tangent = mesh_tangent_local_to_world(model, vertex.tangent);
#endif
#ifdef VERTEX_COLORS
    out.color = vertex.color;
#endif

<<<<<<< HEAD
    vout.uv = vertex.uv;
    vout.clip_position = view.view_proj * vout.world_position;
    return vout;
=======
    out.clip_position = mesh_position_world_to_clip(out.world_position);
    return out;
>>>>>>> cfee0e88
}

struct FragmentInput {
    @builtin(front_facing) is_front: bool,
<<<<<<< HEAD
    @location(0) world_position: vec4<f32>,
    @location(1) world_normal: vec3<f32>,
    @location(2) uv: vec2<f32>,
#ifdef VERTEX_TANGENTS
    @location(3) world_tangent: vec4<f32>,
#endif
#ifdef VERTEX_COLORS
    [[location(4)]] color: vec4<f32>;
#endif
};

@fragment
fn fragment_fn(vin: FragmentInput) -> @location(0) vec4<f32> {
=======
    #import bevy_pbr::mesh_vertex_output
};

@fragment
fn fragment(in: FragmentInput) -> @location(0) vec4<f32> {
>>>>>>> cfee0e88
#ifdef VERTEX_COLORS
    return vin.color;
#else
    return vec4<f32>(1.0, 0.0, 1.0, 1.0);
#endif
}<|MERGE_RESOLUTION|>--- conflicted
+++ resolved
@@ -7,22 +7,14 @@
 struct Vertex {
     @location(0) position: vec3<f32>,
     @location(1) normal: vec3<f32>,
-<<<<<<< HEAD
-    @location(2) uv: vec2<f32>,
-=======
 #ifdef VERTEX_UVS
     @location(2) uv: vec2<f32>,
 #endif
->>>>>>> cfee0e88
 #ifdef VERTEX_TANGENTS
     @location(3) tangent: vec4<f32>,
 #endif
 #ifdef VERTEX_COLORS
-<<<<<<< HEAD
-    @location(4) color: vec4<f32>;
-=======
     @location(4) color: vec4<f32>,
->>>>>>> cfee0e88
 #endif
 #ifdef SKINNED
     @location(5) joint_indices: vec4<u32>,
@@ -32,45 +24,6 @@
 
 struct VertexOutput {
     @builtin(position) clip_position: vec4<f32>,
-<<<<<<< HEAD
-    @location(0) world_position: vec4<f32>,
-    @location(1) world_normal: vec3<f32>,
-    @location(2) uv: vec2<f32>,
-#ifdef VERTEX_TANGENTS
-    @location(3) world_tangent: vec4<f32>,
-#endif
-#ifdef VERTEX_COLORS
-    @location(4) color: vec4<f32>;
-#endif
-};
-
-@vertex
-fn vertex_fn(vertex: Vertex) -> VertexOutput {
-    var vout: VertexOutput;
-#ifdef SKINNED
-    var model = skin_model(vertex.joint_indices; vertex.joint_weights);
-    vout.world_position = model * vec4<f32>(vertex.position, 1.0);
-    vout.world_normal = skin_normals(model, vertex.normal);
-#ifdef VERTEX_TANGENTS
-    vout.world_tangent = skin_tangents(model, vertex.tangent);
-#endif
-#else
-    vout.world_position = mesh.model * vec4<f32>(vertex.position, 1.0);
-    vout.world_normal = mat3x3<f32>(
-        mesh.inverse_transpose_model[0].xyz,
-        mesh.inverse_transpose_model[1].xyz,
-        mesh.inverse_transpose_model[2].xyz
-    ) * vertex.normal;
-#ifdef VERTEX_TANGENTS
-    vout.world_tangent = vec4<f32>(
-        mat3x3<f32>(
-            mesh.model[0].xyz,
-            mesh.model[1].xyz,
-            mesh.model[2].xyz
-        ) * vertex.tangent.xyz,
-        vertex.tangent.w
-    );
-=======
     #import bevy_pbr::mesh_vertex_output
 };
 
@@ -83,7 +36,6 @@
 #else
     var model = mesh.model;
     out.world_normal = mesh_normal_local_to_world(vertex.normal);
->>>>>>> cfee0e88
 #endif
     out.world_position = mesh_position_local_to_world(model, vec4<f32>(vertex.position, 1.0));
 #ifdef VERTEX_UVS
@@ -96,41 +48,19 @@
     out.color = vertex.color;
 #endif
 
-<<<<<<< HEAD
-    vout.uv = vertex.uv;
-    vout.clip_position = view.view_proj * vout.world_position;
-    return vout;
-=======
     out.clip_position = mesh_position_world_to_clip(out.world_position);
     return out;
->>>>>>> cfee0e88
 }
 
 struct FragmentInput {
     @builtin(front_facing) is_front: bool,
-<<<<<<< HEAD
-    @location(0) world_position: vec4<f32>,
-    @location(1) world_normal: vec3<f32>,
-    @location(2) uv: vec2<f32>,
-#ifdef VERTEX_TANGENTS
-    @location(3) world_tangent: vec4<f32>,
-#endif
-#ifdef VERTEX_COLORS
-    [[location(4)]] color: vec4<f32>;
-#endif
-};
-
-@fragment
-fn fragment_fn(vin: FragmentInput) -> @location(0) vec4<f32> {
-=======
     #import bevy_pbr::mesh_vertex_output
 };
 
 @fragment
 fn fragment(in: FragmentInput) -> @location(0) vec4<f32> {
->>>>>>> cfee0e88
 #ifdef VERTEX_COLORS
-    return vin.color;
+    return in.color;
 #else
     return vec4<f32>(1.0, 0.0, 1.0, 1.0);
 #endif
