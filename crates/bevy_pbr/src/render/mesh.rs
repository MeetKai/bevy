use crate::{
    GlobalLightMeta, GpuLights, GpuPointLights, LightMeta, NotShadowCaster, NotShadowReceiver,
    ShadowPipeline, ViewClusterBindings, ViewLightsUniformOffset, ViewShadowBindings,
    CLUSTERED_FORWARD_STORAGE_BUFFER_COUNT,
};
use bevy_app::Plugin;
use bevy_asset::{load_internal_asset, Assets, Handle, HandleUntyped};
use bevy_ecs::{
    prelude::*,
    system::{lifetimeless::*, SystemParamItem, SystemState},
};
use bevy_math::{Mat4, Vec2};
use bevy_reflect::TypeUuid;
use bevy_render::{
    extract_component::{ComponentUniforms, DynamicUniformIndex, UniformComponentPlugin},
    mesh::{
        skinning::{SkinnedMesh, SkinnedMeshInverseBindposes},
        GpuBufferInfo, Mesh, MeshVertexBufferLayout,
    },
    render_asset::RenderAssets,
    render_phase::{EntityRenderCommand, RenderCommandResult, TrackedRenderPass},
    render_resource::*,
    renderer::{RenderDevice, RenderQueue},
    texture::{
        BevyDefault, DefaultImageSampler, GpuImage, Image, ImageSampler, TextureFormatPixelInfo,
    },
    view::{ComputedVisibility, ViewUniform, ViewUniformOffset, ViewUniforms},
    Extract, RenderApp, RenderStage,
};
use bevy_transform::components::GlobalTransform;
use std::num::NonZeroU64;

#[derive(Default)]
pub struct MeshRenderPlugin;

const MAX_JOINTS: usize = 256;
const JOINT_SIZE: usize = std::mem::size_of::<Mat4>();
pub(crate) const JOINT_BUFFER_SIZE: usize = MAX_JOINTS * JOINT_SIZE;

pub const MESH_VERTEX_OUTPUT: HandleUntyped =
    HandleUntyped::weak_from_u64(Shader::TYPE_UUID, 2645551199423808407);
pub const MESH_VIEW_TYPES_HANDLE: HandleUntyped =
    HandleUntyped::weak_from_u64(Shader::TYPE_UUID, 8140454348013264787);
pub const MESH_VIEW_BINDINGS_HANDLE: HandleUntyped =
    HandleUntyped::weak_from_u64(Shader::TYPE_UUID, 9076678235888822571);
pub const MESH_TYPES_HANDLE: HandleUntyped =
    HandleUntyped::weak_from_u64(Shader::TYPE_UUID, 2506024101911992377);
pub const MESH_BINDINGS_HANDLE: HandleUntyped =
    HandleUntyped::weak_from_u64(Shader::TYPE_UUID, 16831548636314682308);
pub const MESH_FUNCTIONS_HANDLE: HandleUntyped =
    HandleUntyped::weak_from_u64(Shader::TYPE_UUID, 6300874327833745635);
pub const MESH_SHADER_HANDLE: HandleUntyped =
    HandleUntyped::weak_from_u64(Shader::TYPE_UUID, 3252377289100772450);
pub const SKINNING_HANDLE: HandleUntyped =
    HandleUntyped::weak_from_u64(Shader::TYPE_UUID, 13215291596265391738);

impl Plugin for MeshRenderPlugin {
    fn build(&self, app: &mut bevy_app::App) {
        load_internal_asset!(
            app,
            MESH_VERTEX_OUTPUT,
            "mesh_vertex_output.wgsl",
            Shader::from_wgsl
        );
        load_internal_asset!(
            app,
            MESH_VIEW_TYPES_HANDLE,
            "mesh_view_types.wgsl",
            Shader::from_wgsl
        );
        load_internal_asset!(
            app,
            MESH_VIEW_BINDINGS_HANDLE,
            "mesh_view_bindings.wgsl",
            Shader::from_wgsl
        );
        load_internal_asset!(app, MESH_TYPES_HANDLE, "mesh_types.wgsl", Shader::from_wgsl);
        load_internal_asset!(
            app,
            MESH_BINDINGS_HANDLE,
            "mesh_bindings.wgsl",
            Shader::from_wgsl
        );
        load_internal_asset!(
            app,
            MESH_FUNCTIONS_HANDLE,
            "mesh_functions.wgsl",
            Shader::from_wgsl
        );
        load_internal_asset!(app, MESH_SHADER_HANDLE, "mesh.wgsl", Shader::from_wgsl);
        load_internal_asset!(app, SKINNING_HANDLE, "skinning.wgsl", Shader::from_wgsl);

        app.add_plugin(UniformComponentPlugin::<MeshUniform>::default());

        if let Ok(render_app) = app.get_sub_app_mut(RenderApp) {
            render_app
                .init_resource::<MeshPipeline>()
                .init_resource::<SkinnedMeshUniform>()
                .add_system_to_stage(RenderStage::Extract, extract_meshes)
                .add_system_to_stage(RenderStage::Extract, extract_skinned_meshes)
                .add_system_to_stage(RenderStage::Prepare, prepare_skinned_meshes)
                .add_system_to_stage(RenderStage::Queue, queue_mesh_bind_group)
                .add_system_to_stage(RenderStage::Queue, queue_mesh_view_bind_groups);
        }
    }
}

#[derive(Component, ShaderType, Clone)]
pub struct MeshUniform {
    pub transform: Mat4,
    pub inverse_transpose_model: Mat4,
    pub flags: u32,
}

// NOTE: These must match the bit flags in bevy_pbr2/src/render/mesh.wgsl!
bitflags::bitflags! {
    #[repr(transparent)]
    struct MeshFlags: u32 {
        const SHADOW_RECEIVER            = (1 << 0);
        const NONE                       = 0;
        const UNINITIALIZED              = 0xFFFF;
    }
}

pub fn extract_meshes(
    mut commands: Commands,
    mut prev_caster_commands_len: Local<usize>,
    mut prev_not_caster_commands_len: Local<usize>,
    meshes_query: Extract<
        Query<(
            Entity,
            &ComputedVisibility,
            &GlobalTransform,
            &Handle<Mesh>,
            Option<With<NotShadowReceiver>>,
            Option<With<NotShadowCaster>>,
        )>,
    >,
) {
    let mut caster_commands = Vec::with_capacity(*prev_caster_commands_len);
    let mut not_caster_commands = Vec::with_capacity(*prev_not_caster_commands_len);
    let visible_meshes = meshes_query.iter().filter(|(_, vis, ..)| vis.is_visible());

    for (entity, _, transform, handle, not_receiver, not_caster) in visible_meshes {
        let transform = transform.compute_matrix();
        let shadow_receiver_flags = if not_receiver.is_some() {
            MeshFlags::empty().bits
        } else {
            MeshFlags::SHADOW_RECEIVER.bits
        };
        let uniform = MeshUniform {
            flags: shadow_receiver_flags,
            transform,
            inverse_transpose_model: transform.inverse().transpose(),
        };
        if not_caster.is_some() {
            not_caster_commands.push((entity, (handle.clone_weak(), uniform, NotShadowCaster)));
        } else {
            caster_commands.push((entity, (handle.clone_weak(), uniform)));
        }
    }
    *prev_caster_commands_len = caster_commands.len();
    *prev_not_caster_commands_len = not_caster_commands.len();
    commands.insert_or_spawn_batch(caster_commands);
    commands.insert_or_spawn_batch(not_caster_commands);
}

#[derive(Debug, Default)]
pub struct ExtractedJoints {
    pub buffer: Vec<Mat4>,
}

#[derive(Component)]
pub struct SkinnedMeshJoints {
    pub index: u32,
}

impl SkinnedMeshJoints {
    #[inline]
    pub fn build(
        skin: &SkinnedMesh,
        inverse_bindposes: &Assets<SkinnedMeshInverseBindposes>,
        joints: &Query<&GlobalTransform>,
        buffer: &mut Vec<Mat4>,
    ) -> Option<Self> {
        let inverse_bindposes = inverse_bindposes.get(&skin.inverse_bindposes)?;
        let bindposes = inverse_bindposes.iter();
        let skin_joints = skin.joints.iter();
        let start = buffer.len();
        for (inverse_bindpose, joint) in bindposes.zip(skin_joints).take(MAX_JOINTS) {
            if let Ok(joint) = joints.get(*joint) {
                buffer.push(joint.affine() * *inverse_bindpose);
            } else {
                buffer.truncate(start);
                return None;
            }
        }

        // Pad to 256 byte alignment
        while buffer.len() % 4 != 0 {
            buffer.push(Mat4::ZERO);
        }
        Some(Self {
            index: start as u32,
        })
    }

    pub fn to_buffer_index(mut self) -> Self {
        self.index *= std::mem::size_of::<Mat4>() as u32;
        self
    }
}

pub fn extract_skinned_meshes(
    mut commands: Commands,
    mut previous_len: Local<usize>,
    mut previous_joint_len: Local<usize>,
    query: Extract<Query<(Entity, &ComputedVisibility, &SkinnedMesh)>>,
    inverse_bindposes: Extract<Res<Assets<SkinnedMeshInverseBindposes>>>,
    joint_query: Extract<Query<&GlobalTransform>>,
) {
    let mut values = Vec::with_capacity(*previous_len);
    let mut joints = Vec::with_capacity(*previous_joint_len);
    let mut last_start = 0;

    for (entity, computed_visibility, skin) in query.iter() {
        if !computed_visibility.is_visible() {
            continue;
        }
        // PERF: This can be expensive, can we move this to prepare?
        if let Some(skinned_joints) =
            SkinnedMeshJoints::build(skin, &inverse_bindposes, &joint_query, &mut joints)
        {
            last_start = last_start.max(skinned_joints.index as usize);
            values.push((entity, (skinned_joints.to_buffer_index(),)));
        }
    }

    // Pad out the buffer to ensure that there's enough space for bindings
    while joints.len() - last_start < MAX_JOINTS {
        joints.push(Mat4::ZERO);
    }

    *previous_len = values.len();
    *previous_joint_len = joints.len();
    commands.insert_resource(ExtractedJoints { buffer: joints });
    commands.insert_or_spawn_batch(values);
}

#[derive(Clone)]
pub struct MeshPipeline {
    pub view_layout: BindGroupLayout,
    pub mesh_layout: BindGroupLayout,
    pub skinned_mesh_layout: BindGroupLayout,
    // This dummy white texture is to be used in place of optional StandardMaterial textures
    pub dummy_white_gpu_image: GpuImage,
    pub clustered_forward_buffer_binding_type: BufferBindingType,
}

impl FromWorld for MeshPipeline {
    fn from_world(world: &mut World) -> Self {
        let mut system_state: SystemState<(
            Res<RenderDevice>,
            Res<DefaultImageSampler>,
            Res<RenderQueue>,
        )> = SystemState::new(world);
        let (render_device, default_sampler, render_queue) = system_state.get_mut(world);
        let clustered_forward_buffer_binding_type = render_device
            .get_supported_read_only_binding_type(CLUSTERED_FORWARD_STORAGE_BUFFER_COUNT);

        let view_layout = render_device.create_bind_group_layout(&BindGroupLayoutDescriptor {
            entries: &[
                // View
                BindGroupLayoutEntry {
                    binding: 0,
                    visibility: ShaderStages::VERTEX | ShaderStages::FRAGMENT,
                    ty: BindingType::Buffer {
                        ty: BufferBindingType::Uniform,
                        has_dynamic_offset: true,
                        min_binding_size: Some(ViewUniform::min_size()),
                    },
                    count: None,
                },
                // Lights
                BindGroupLayoutEntry {
                    binding: 1,
                    visibility: ShaderStages::FRAGMENT,
                    ty: BindingType::Buffer {
                        ty: BufferBindingType::Uniform,
                        has_dynamic_offset: true,
                        min_binding_size: Some(GpuLights::min_size()),
                    },
                    count: None,
                },
                // Point Shadow Texture Cube Array
                BindGroupLayoutEntry {
                    binding: 2,
                    visibility: ShaderStages::FRAGMENT,
                    ty: BindingType::Texture {
                        multisampled: false,
                        sample_type: TextureSampleType::Depth,
                        #[cfg(not(feature = "webgl"))]
                        view_dimension: TextureViewDimension::CubeArray,
                        #[cfg(feature = "webgl")]
                        view_dimension: TextureViewDimension::Cube,
                    },
                    count: None,
                },
                // Point Shadow Texture Array Sampler
                BindGroupLayoutEntry {
                    binding: 3,
                    visibility: ShaderStages::FRAGMENT,
                    ty: BindingType::Sampler(SamplerBindingType::Comparison),
                    count: None,
                },
                // Directional Shadow Texture Array
                BindGroupLayoutEntry {
                    binding: 4,
                    visibility: ShaderStages::FRAGMENT,
                    ty: BindingType::Texture {
                        multisampled: false,
                        sample_type: TextureSampleType::Depth,
                        #[cfg(not(feature = "webgl"))]
                        view_dimension: TextureViewDimension::D2Array,
                        #[cfg(feature = "webgl")]
                        view_dimension: TextureViewDimension::D2,
                    },
                    count: None,
                },
                // Directional Shadow Texture Array Sampler
                BindGroupLayoutEntry {
                    binding: 5,
                    visibility: ShaderStages::FRAGMENT,
                    ty: BindingType::Sampler(SamplerBindingType::Comparison),
                    count: None,
                },
                // PointLights
                BindGroupLayoutEntry {
                    binding: 6,
                    visibility: ShaderStages::FRAGMENT,
                    ty: BindingType::Buffer {
                        ty: clustered_forward_buffer_binding_type,
                        has_dynamic_offset: false,
                        min_binding_size: Some(GpuPointLights::min_size(
                            clustered_forward_buffer_binding_type,
                        )),
                    },
                    count: None,
                },
                // ClusteredLightIndexLists
                BindGroupLayoutEntry {
                    binding: 7,
                    visibility: ShaderStages::FRAGMENT,
                    ty: BindingType::Buffer {
                        ty: clustered_forward_buffer_binding_type,
                        has_dynamic_offset: false,
                        min_binding_size: Some(
                            ViewClusterBindings::min_size_cluster_light_index_lists(
                                clustered_forward_buffer_binding_type,
                            ),
                        ),
                    },
                    count: None,
                },
                // ClusterOffsetsAndCounts
                BindGroupLayoutEntry {
                    binding: 8,
                    visibility: ShaderStages::FRAGMENT,
                    ty: BindingType::Buffer {
                        ty: clustered_forward_buffer_binding_type,
                        has_dynamic_offset: false,
                        min_binding_size: Some(
                            ViewClusterBindings::min_size_cluster_offsets_and_counts(
                                clustered_forward_buffer_binding_type,
                            ),
                        ),
                    },
                    count: None,
                },
            ],
            label: Some("mesh_view_layout"),
        });

        let mesh_binding = BindGroupLayoutEntry {
            binding: 0,
            visibility: ShaderStages::VERTEX | ShaderStages::FRAGMENT,
            ty: BindingType::Buffer {
                ty: BufferBindingType::Uniform,
                has_dynamic_offset: true,
                min_binding_size: Some(MeshUniform::min_size()),
            },
            count: None,
        };

        let mesh_layout = render_device.create_bind_group_layout(&BindGroupLayoutDescriptor {
            entries: &[mesh_binding],
            label: Some("mesh_layout"),
        });

        let skinned_mesh_layout =
            render_device.create_bind_group_layout(&BindGroupLayoutDescriptor {
                entries: &[
                    mesh_binding,
                    BindGroupLayoutEntry {
                        binding: 1,
                        visibility: ShaderStages::VERTEX,
                        ty: BindingType::Buffer {
                            ty: BufferBindingType::Uniform,
                            has_dynamic_offset: true,
                            min_binding_size: BufferSize::new(JOINT_BUFFER_SIZE as u64),
                        },
                        count: None,
                    },
                ],
                label: Some("skinned_mesh_layout"),
            });

        // A 1x1x1 'all 1.0' texture to use as a dummy texture to use in place of optional StandardMaterial textures
        let dummy_white_gpu_image = {
            let image = Image::new_fill(
                Extent3d::default(),
                TextureDimension::D2,
                &[255u8; 4],
                TextureFormat::bevy_default(),
            );
            let texture = render_device.create_texture(&image.texture_descriptor);
            let sampler = match image.sampler_descriptor {
                ImageSampler::Default => (**default_sampler).clone(),
                ImageSampler::Descriptor(descriptor) => render_device.create_sampler(&descriptor),
            };

            let format_size = image.texture_descriptor.format.pixel_size();
            render_queue.write_texture(
                ImageCopyTexture {
                    texture: &texture,
                    mip_level: 0,
                    origin: Origin3d::ZERO,
                    aspect: TextureAspect::All,
                },
                &image.data,
                ImageDataLayout {
                    offset: 0,
                    bytes_per_row: Some(
                        std::num::NonZeroU32::new(
                            image.texture_descriptor.size.width * format_size as u32,
                        )
                        .unwrap(),
                    ),
                    rows_per_image: None,
                },
                image.texture_descriptor.size,
            );

            let texture_view = texture.create_view(&TextureViewDescriptor::default());
            GpuImage {
                texture,
                texture_view,
                texture_format: image.texture_descriptor.format,
                sampler,
                size: Vec2::new(
                    image.texture_descriptor.size.width as f32,
                    image.texture_descriptor.size.height as f32,
                ),
            }
        };
        MeshPipeline {
            view_layout,
            mesh_layout,
            skinned_mesh_layout,
            clustered_forward_buffer_binding_type,
            dummy_white_gpu_image,
        }
    }
}

impl MeshPipeline {
    pub fn get_image_texture<'a>(
        &'a self,
        gpu_images: &'a RenderAssets<Image>,
        handle_option: &Option<Handle<Image>>,
    ) -> Option<(&'a TextureView, &'a Sampler)> {
        if let Some(handle) = handle_option {
            let gpu_image = gpu_images.get(handle)?;
            Some((&gpu_image.texture_view, &gpu_image.sampler))
        } else {
            Some((
                &self.dummy_white_gpu_image.texture_view,
                &self.dummy_white_gpu_image.sampler,
            ))
        }
    }
}

bitflags::bitflags! {
    #[repr(transparent)]
    // NOTE: Apparently quadro drivers support up to 64x MSAA.
    /// MSAA uses the highest 6 bits for the MSAA sample count - 1 to support up to 64x MSAA.
    pub struct MeshPipelineKey: u32 {
        const NONE                        = 0;
        const TRANSPARENT_MAIN_PASS       = (1 << 0);
        const MSAA_RESERVED_BITS          = MeshPipelineKey::MSAA_MASK_BITS << MeshPipelineKey::MSAA_SHIFT_BITS;
        const PRIMITIVE_TOPOLOGY_RESERVED_BITS = MeshPipelineKey::PRIMITIVE_TOPOLOGY_MASK_BITS << MeshPipelineKey::PRIMITIVE_TOPOLOGY_SHIFT_BITS;
    }
}

impl MeshPipelineKey {
    const MSAA_MASK_BITS: u32 = 0b111111;
    const MSAA_SHIFT_BITS: u32 = 32 - 6;
    const PRIMITIVE_TOPOLOGY_MASK_BITS: u32 = 0b111;
    const PRIMITIVE_TOPOLOGY_SHIFT_BITS: u32 = Self::MSAA_SHIFT_BITS - 3;

    pub fn from_msaa_samples(msaa_samples: u32) -> Self {
        let msaa_bits = ((msaa_samples - 1) & Self::MSAA_MASK_BITS) << Self::MSAA_SHIFT_BITS;
        MeshPipelineKey::from_bits(msaa_bits).unwrap()
    }

    pub fn msaa_samples(&self) -> u32 {
        ((self.bits >> Self::MSAA_SHIFT_BITS) & Self::MSAA_MASK_BITS) + 1
    }

    pub fn from_primitive_topology(primitive_topology: PrimitiveTopology) -> Self {
        let primitive_topology_bits = ((primitive_topology as u32)
            & Self::PRIMITIVE_TOPOLOGY_MASK_BITS)
            << Self::PRIMITIVE_TOPOLOGY_SHIFT_BITS;
        MeshPipelineKey::from_bits(primitive_topology_bits).unwrap()
    }

    pub fn primitive_topology(&self) -> PrimitiveTopology {
        let primitive_topology_bits =
            (self.bits >> Self::PRIMITIVE_TOPOLOGY_SHIFT_BITS) & Self::PRIMITIVE_TOPOLOGY_MASK_BITS;
        match primitive_topology_bits {
            x if x == PrimitiveTopology::PointList as u32 => PrimitiveTopology::PointList,
            x if x == PrimitiveTopology::LineList as u32 => PrimitiveTopology::LineList,
            x if x == PrimitiveTopology::LineStrip as u32 => PrimitiveTopology::LineStrip,
            x if x == PrimitiveTopology::TriangleList as u32 => PrimitiveTopology::TriangleList,
            x if x == PrimitiveTopology::TriangleStrip as u32 => PrimitiveTopology::TriangleStrip,
            _ => PrimitiveTopology::default(),
        }
    }
}

impl SpecializedMeshPipeline for MeshPipeline {
    type Key = MeshPipelineKey;

    fn specialize(
        &self,
        key: Self::Key,
        layout: &MeshVertexBufferLayout,
    ) -> Result<RenderPipelineDescriptor, SpecializedMeshPipelineError> {
        let mut vertex_attributes = vec![
            Mesh::ATTRIBUTE_POSITION.at_shader_location(0),
            Mesh::ATTRIBUTE_NORMAL.at_shader_location(1),
        ];

        let mut shader_defs = Vec::new();
        if layout.contains(Mesh::ATTRIBUTE_UV_0) {
            shader_defs.push(String::from("VERTEX_UVS"));
            vertex_attributes.push(Mesh::ATTRIBUTE_UV_0.at_shader_location(2));
        }

        if layout.contains(Mesh::ATTRIBUTE_TANGENT) {
            shader_defs.push(String::from("VERTEX_TANGENTS"));
            vertex_attributes.push(Mesh::ATTRIBUTE_TANGENT.at_shader_location(3));
        }

        if layout.contains(Mesh::ATTRIBUTE_COLOR) {
            shader_defs.push(String::from("VERTEX_COLORS"));
            vertex_attributes.push(Mesh::ATTRIBUTE_COLOR.at_shader_location(4));
        }

        let mut bind_group_layout = vec![self.view_layout.clone()];
        if layout.contains(Mesh::ATTRIBUTE_JOINT_INDEX)
            && layout.contains(Mesh::ATTRIBUTE_JOINT_WEIGHT)
        {
            shader_defs.push(String::from("SKINNED"));
            vertex_attributes.push(Mesh::ATTRIBUTE_JOINT_INDEX.at_shader_location(5));
            vertex_attributes.push(Mesh::ATTRIBUTE_JOINT_WEIGHT.at_shader_location(6));
            bind_group_layout.push(self.skinned_mesh_layout.clone());
        } else {
            bind_group_layout.push(self.mesh_layout.clone());
        };

        let vertex_buffer_layout = layout.get_layout(&vertex_attributes)?;

        let (label, blend, depth_write_enabled);
        if key.contains(MeshPipelineKey::TRANSPARENT_MAIN_PASS) {
            label = "transparent_mesh_pipeline".into();
            blend = Some(BlendState::ALPHA_BLENDING);
            // For the transparent pass, fragments that are closer will be alpha blended
            // but their depth is not written to the depth buffer
            depth_write_enabled = false;
        } else {
            label = "opaque_mesh_pipeline".into();
            blend = Some(BlendState::REPLACE);
            // For the opaque and alpha mask passes, fragments that are closer will replace
            // the current fragment value in the output and the depth is written to the
            // depth buffer
            depth_write_enabled = true;
        }

        Ok(RenderPipelineDescriptor {
            vertex: VertexState {
                shader: MESH_SHADER_HANDLE.typed::<Shader>(),
                entry_point: "vertex_fn".into(),
                shader_defs: shader_defs.clone(),
                buffers: vec![vertex_buffer_layout],
            },
            fragment: Some(FragmentState {
                shader: MESH_SHADER_HANDLE.typed::<Shader>(),
                shader_defs,
<<<<<<< HEAD
                entry_point: "fragment_fn".into(),
                targets: vec![ColorTargetState {
=======
                entry_point: "fragment".into(),
                targets: vec![Some(ColorTargetState {
>>>>>>> cfee0e88
                    format: TextureFormat::bevy_default(),
                    blend,
                    write_mask: ColorWrites::ALL,
                })],
            }),
            layout: Some(bind_group_layout),
            primitive: PrimitiveState {
                front_face: FrontFace::Ccw,
                cull_mode: Some(Face::Back),
                unclipped_depth: false,
                polygon_mode: PolygonMode::Fill,
                conservative: false,
                topology: key.primitive_topology(),
                strip_index_format: None,
            },
            depth_stencil: Some(DepthStencilState {
                format: TextureFormat::Depth32Float,
                depth_write_enabled,
                depth_compare: CompareFunction::Greater,
                stencil: StencilState {
                    front: StencilFaceState::IGNORE,
                    back: StencilFaceState::IGNORE,
                    read_mask: 0,
                    write_mask: 0,
                },
                bias: DepthBiasState {
                    constant: 0,
                    slope_scale: 0.0,
                    clamp: 0.0,
                },
            }),
            multisample: MultisampleState {
                count: key.msaa_samples(),
                mask: !0,
                alpha_to_coverage_enabled: false,
            },
            label: Some(label),
        })
    }
}

pub struct MeshBindGroup {
    pub normal: BindGroup,
    pub skinned: Option<BindGroup>,
}

pub fn queue_mesh_bind_group(
    mut commands: Commands,
    mesh_pipeline: Res<MeshPipeline>,
    render_device: Res<RenderDevice>,
    mesh_uniforms: Res<ComponentUniforms<MeshUniform>>,
    skinned_mesh_uniform: Res<SkinnedMeshUniform>,
) {
    if let Some(mesh_binding) = mesh_uniforms.uniforms().binding() {
        let mut mesh_bind_group = MeshBindGroup {
            normal: render_device.create_bind_group(&BindGroupDescriptor {
                entries: &[BindGroupEntry {
                    binding: 0,
                    resource: mesh_binding.clone(),
                }],
                label: Some("mesh_bind_group"),
                layout: &mesh_pipeline.mesh_layout,
            }),
            skinned: None,
        };

        if let Some(skinned_joints_buffer) = skinned_mesh_uniform.buffer.buffer() {
            mesh_bind_group.skinned = Some(render_device.create_bind_group(&BindGroupDescriptor {
                entries: &[
                    BindGroupEntry {
                        binding: 0,
                        resource: mesh_binding,
                    },
                    BindGroupEntry {
                        binding: 1,
                        resource: BindingResource::Buffer(BufferBinding {
                            buffer: skinned_joints_buffer,
                            offset: 0,
                            size: Some(NonZeroU64::new(JOINT_BUFFER_SIZE as u64).unwrap()),
                        }),
                    },
                ],
                label: Some("skinned_mesh_bind_group"),
                layout: &mesh_pipeline.skinned_mesh_layout,
            }));
        }
        commands.insert_resource(mesh_bind_group);
    }
}

// NOTE: This is using BufferVec because it is using a trick to allow a fixed-size array
// in a uniform buffer to be used like a variable-sized array by only writing the valid data
// into the buffer, knowing the number of valid items starting from the dynamic offset, and
// ignoring the rest, whether they're valid for other dynamic offsets or not. This trick may
// be supported later in encase, and then we should make use of it.

pub struct SkinnedMeshUniform {
    pub buffer: BufferVec<Mat4>,
}

impl Default for SkinnedMeshUniform {
    fn default() -> Self {
        Self {
            buffer: BufferVec::new(BufferUsages::UNIFORM),
        }
    }
}

pub fn prepare_skinned_meshes(
    render_device: Res<RenderDevice>,
    render_queue: Res<RenderQueue>,
    extracted_joints: Res<ExtractedJoints>,
    mut skinned_mesh_uniform: ResMut<SkinnedMeshUniform>,
) {
    if extracted_joints.buffer.is_empty() {
        return;
    }

    skinned_mesh_uniform.buffer.clear();
    skinned_mesh_uniform
        .buffer
        .reserve(extracted_joints.buffer.len(), &render_device);
    for joint in &extracted_joints.buffer {
        skinned_mesh_uniform.buffer.push(*joint);
    }
    skinned_mesh_uniform
        .buffer
        .write_buffer(&render_device, &render_queue);
}

#[derive(Component)]
pub struct MeshViewBindGroup {
    pub value: BindGroup,
}

#[allow(clippy::too_many_arguments)]
pub fn queue_mesh_view_bind_groups(
    mut commands: Commands,
    render_device: Res<RenderDevice>,
    mesh_pipeline: Res<MeshPipeline>,
    shadow_pipeline: Res<ShadowPipeline>,
    light_meta: Res<LightMeta>,
    global_light_meta: Res<GlobalLightMeta>,
    view_uniforms: Res<ViewUniforms>,
    views: Query<(Entity, &ViewShadowBindings, &ViewClusterBindings)>,
) {
    if let (Some(view_binding), Some(light_binding), Some(point_light_binding)) = (
        view_uniforms.uniforms.binding(),
        light_meta.view_gpu_lights.binding(),
        global_light_meta.gpu_point_lights.binding(),
    ) {
        for (entity, view_shadow_bindings, view_cluster_bindings) in &views {
            let view_bind_group = render_device.create_bind_group(&BindGroupDescriptor {
                entries: &[
                    BindGroupEntry {
                        binding: 0,
                        resource: view_binding.clone(),
                    },
                    BindGroupEntry {
                        binding: 1,
                        resource: light_binding.clone(),
                    },
                    BindGroupEntry {
                        binding: 2,
                        resource: BindingResource::TextureView(
                            &view_shadow_bindings.point_light_depth_texture_view,
                        ),
                    },
                    BindGroupEntry {
                        binding: 3,
                        resource: BindingResource::Sampler(&shadow_pipeline.point_light_sampler),
                    },
                    BindGroupEntry {
                        binding: 4,
                        resource: BindingResource::TextureView(
                            &view_shadow_bindings.directional_light_depth_texture_view,
                        ),
                    },
                    BindGroupEntry {
                        binding: 5,
                        resource: BindingResource::Sampler(
                            &shadow_pipeline.directional_light_sampler,
                        ),
                    },
                    BindGroupEntry {
                        binding: 6,
                        resource: point_light_binding.clone(),
                    },
                    BindGroupEntry {
                        binding: 7,
                        resource: view_cluster_bindings.light_index_lists_binding().unwrap(),
                    },
                    BindGroupEntry {
                        binding: 8,
                        resource: view_cluster_bindings.offsets_and_counts_binding().unwrap(),
                    },
                ],
                label: Some("mesh_view_bind_group"),
                layout: &mesh_pipeline.view_layout,
            });

            commands.entity(entity).insert(MeshViewBindGroup {
                value: view_bind_group,
            });
        }
    }
}

pub struct SetMeshViewBindGroup<const I: usize>;
impl<const I: usize> EntityRenderCommand for SetMeshViewBindGroup<I> {
    type Param = SQuery<(
        Read<ViewUniformOffset>,
        Read<ViewLightsUniformOffset>,
        Read<MeshViewBindGroup>,
    )>;
    #[inline]
    fn render<'w>(
        view: Entity,
        _item: Entity,
        view_query: SystemParamItem<'w, '_, Self::Param>,
        pass: &mut TrackedRenderPass<'w>,
    ) -> RenderCommandResult {
        let (view_uniform, view_lights, mesh_view_bind_group) = view_query.get_inner(view).unwrap();
        pass.set_bind_group(
            I,
            &mesh_view_bind_group.value,
            &[view_uniform.offset, view_lights.offset],
        );

        RenderCommandResult::Success
    }
}

pub struct SetMeshBindGroup<const I: usize>;
impl<const I: usize> EntityRenderCommand for SetMeshBindGroup<I> {
    type Param = (
        SRes<MeshBindGroup>,
        SQuery<(
            Read<DynamicUniformIndex<MeshUniform>>,
            Option<Read<SkinnedMeshJoints>>,
        )>,
    );
    #[inline]
    fn render<'w>(
        _view: Entity,
        item: Entity,
        (mesh_bind_group, mesh_query): SystemParamItem<'w, '_, Self::Param>,
        pass: &mut TrackedRenderPass<'w>,
    ) -> RenderCommandResult {
        let (mesh_index, skinned_mesh_joints) = mesh_query.get(item).unwrap();
        if let Some(joints) = skinned_mesh_joints {
            pass.set_bind_group(
                I,
                mesh_bind_group.into_inner().skinned.as_ref().unwrap(),
                &[mesh_index.index(), joints.index],
            );
        } else {
            pass.set_bind_group(
                I,
                &mesh_bind_group.into_inner().normal,
                &[mesh_index.index()],
            );
        }
        RenderCommandResult::Success
    }
}

pub struct DrawMesh;
impl EntityRenderCommand for DrawMesh {
    type Param = (SRes<RenderAssets<Mesh>>, SQuery<Read<Handle<Mesh>>>);
    #[inline]
    fn render<'w>(
        _view: Entity,
        item: Entity,
        (meshes, mesh_query): SystemParamItem<'w, '_, Self::Param>,
        pass: &mut TrackedRenderPass<'w>,
    ) -> RenderCommandResult {
        let mesh_handle = mesh_query.get(item).unwrap();
        if let Some(gpu_mesh) = meshes.into_inner().get(mesh_handle) {
            pass.set_vertex_buffer(0, gpu_mesh.vertex_buffer.slice(..));
            match &gpu_mesh.buffer_info {
                GpuBufferInfo::Indexed {
                    buffer,
                    index_format,
                    count,
                } => {
                    pass.set_index_buffer(buffer.slice(..), 0, *index_format);
                    pass.draw_indexed(0..*count, 0, 0..1);
                }
                GpuBufferInfo::NonIndexed { vertex_count } => {
                    pass.draw(0..*vertex_count, 0..1);
                }
            }
            RenderCommandResult::Success
        } else {
            RenderCommandResult::Failure
        }
    }
}

#[cfg(test)]
mod tests {
    use super::MeshPipelineKey;
    #[test]
    fn mesh_key_msaa_samples() {
        for i in 1..=64 {
            assert_eq!(MeshPipelineKey::from_msaa_samples(i).msaa_samples(), i);
        }
    }
}<|MERGE_RESOLUTION|>--- conflicted
+++ resolved
@@ -608,13 +608,8 @@
             fragment: Some(FragmentState {
                 shader: MESH_SHADER_HANDLE.typed::<Shader>(),
                 shader_defs,
-<<<<<<< HEAD
-                entry_point: "fragment_fn".into(),
-                targets: vec![ColorTargetState {
-=======
                 entry_point: "fragment".into(),
                 targets: vec![Some(ColorTargetState {
->>>>>>> cfee0e88
                     format: TextureFormat::bevy_default(),
                     blend,
                     write_mask: ColorWrites::ALL,
