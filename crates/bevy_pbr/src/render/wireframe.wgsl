#import bevy_pbr::mesh_types
#import bevy_pbr::mesh_view_bindings

@group(1) @binding(0)
var<uniform> mesh: Mesh;

#ifdef SKINNED
@group(1) @binding(1)
var<uniform> joint_matrices: SkinnedMesh;
#import bevy_pbr::skinning
#endif

// NOTE: Bindings must come before functions that use them!
#import bevy_pbr::mesh_functions

struct Vertex {
    @location(0) position: vec3<f32>,
#ifdef SKINNED
    @location(4) joint_indexes: vec4<u32>,
    @location(5) joint_weights: vec4<f32>,
#endif
};

<<<<<<< HEAD
@group(1) @binding(0)
var<uniform> mesh: Mesh;

=======
>>>>>>> cfee0e88
struct VertexOutput {
    @builtin(position) clip_position: vec4<f32>,
};

<<<<<<< HEAD
#ifdef SKINNED
@group(1) @binding(1)
var<uniform> joint_matrices: SkinnedMesh;
#import bevy_pbr::skinning
#endif

@vertex
fn vertex_fn(vertex: Vertex) -> VertexOutput {
=======
@vertex
fn vertex(vertex: Vertex) -> VertexOutput {
>>>>>>> cfee0e88
#ifdef SKINNED
    let model = skin_model(vertex.joint_indexes, vertex.joint_weights);
#else
    let model = mesh.model;
#endif

<<<<<<< HEAD
    let world_position = model * vec4<f32>(vertex.position, 1.0);
    var vout: VertexOutput;
    vout.clip_position = view.view_proj * world_position;

    return vout;
}

@fragment
fn fragment_fn() -> @location(0) vec4<f32> {
=======
    var out: VertexOutput;
    out.clip_position = mesh_position_local_to_clip(model, vec4<f32>(vertex.position, 1.0));
    return out;
}

@fragment
fn fragment() -> @location(0) vec4<f32> {
>>>>>>> cfee0e88
    return vec4<f32>(1.0, 1.0, 1.0, 1.0);
}<|MERGE_RESOLUTION|>--- conflicted
+++ resolved
@@ -21,46 +21,18 @@
 #endif
 };
 
-<<<<<<< HEAD
-@group(1) @binding(0)
-var<uniform> mesh: Mesh;
-
-=======
->>>>>>> cfee0e88
 struct VertexOutput {
     @builtin(position) clip_position: vec4<f32>,
 };
 
-<<<<<<< HEAD
-#ifdef SKINNED
-@group(1) @binding(1)
-var<uniform> joint_matrices: SkinnedMesh;
-#import bevy_pbr::skinning
-#endif
-
-@vertex
-fn vertex_fn(vertex: Vertex) -> VertexOutput {
-=======
 @vertex
 fn vertex(vertex: Vertex) -> VertexOutput {
->>>>>>> cfee0e88
 #ifdef SKINNED
     let model = skin_model(vertex.joint_indexes, vertex.joint_weights);
 #else
     let model = mesh.model;
 #endif
 
-<<<<<<< HEAD
-    let world_position = model * vec4<f32>(vertex.position, 1.0);
-    var vout: VertexOutput;
-    vout.clip_position = view.view_proj * world_position;
-
-    return vout;
-}
-
-@fragment
-fn fragment_fn() -> @location(0) vec4<f32> {
-=======
     var out: VertexOutput;
     out.clip_position = mesh_position_local_to_clip(model, vec4<f32>(vertex.position, 1.0));
     return out;
@@ -68,6 +40,5 @@
 
 @fragment
 fn fragment() -> @location(0) vec4<f32> {
->>>>>>> cfee0e88
     return vec4<f32>(1.0, 1.0, 1.0, 1.0);
 }