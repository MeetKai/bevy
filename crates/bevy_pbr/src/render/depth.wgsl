--- conflicted
+++ resolved
@@ -1,15 +1,6 @@
 #import bevy_pbr::mesh_view_types
 #import bevy_pbr::mesh_types
 
-<<<<<<< HEAD
-// NOTE: Keep in sync with pbr.wgsl
-struct View {
-    view_proj: mat4x4<f32>,
-    projection: mat4x4<f32>,
-    world_position: vec3<f32>,
-};
-=======
->>>>>>> cfee0e88
 @group(0) @binding(0)
 var<uniform> view: View;
 
@@ -38,24 +29,14 @@
 };
 
 @vertex
-<<<<<<< HEAD
-fn vertex_fn(vertex: Vertex) -> VertexOutput {
-=======
 fn vertex(vertex: Vertex) -> VertexOutput {
->>>>>>> cfee0e88
 #ifdef SKINNED
     let model = skin_model(vertex.joint_indices, vertex.joint_weights);
 #else
     let model = mesh.model;
 #endif
 
-<<<<<<< HEAD
-    var vout: VertexOutput;
-    vout.clip_position = view.view_proj * model * vec4<f32>(vertex.position, 1.0);
-    return vout;
-=======
     var out: VertexOutput;
     out.clip_position = mesh_position_local_to_clip(model, vec4<f32>(vertex.position, 1.0));
     return out;
->>>>>>> cfee0e88
 }