--- conflicted
+++ resolved
@@ -166,23 +166,7 @@
 
     let occlusion = pbr_in.occlusion;
 
-<<<<<<< HEAD
-    if ((pbr_in.material.flags & STANDARD_MATERIAL_FLAGS_ALPHA_MODE_OPAQUE) != 0u) {
-        // NOTE: If rendering as opaque, alpha should be ignored so set to 1.0
-        output_color.a = 1.0;
-    } else if ((pbr_in.material.flags & STANDARD_MATERIAL_FLAGS_ALPHA_MODE_MASK) != 0u) {
-        if (output_color.a >= pbr_in.material.alpha_cutoff) {
-            // NOTE: If rendering as masked alpha and >= the cutoff, render as fully opaque
-            output_color.a = 1.0;
-        } else {
-            // NOTE: output_color.a < pbr_in.material.alpha_cutoff should not is not rendered
-            // NOTE: This and any other discards mean that early-z testing cannot be done!
-            discard;
-        }
-    }
-=======
-    output_color = alpha_discard(in.material, output_color);
->>>>>>> 920543c8
+    output_color = alpha_discard(pbr_in.material, output_color);
 
     // Neubelt and Pettineo 2013, "Crafting a Next-gen Material Pipeline for The Order: 1886"
     let NdotV = max(dot(pbr_in.N, pbr_in.V), 0.0001);
@@ -267,18 +251,11 @@
     return output_color;
 }
 
-<<<<<<< HEAD
+#ifdef TONEMAP_IN_SHADER
 fn tone_mapping(v_in: vec4<f32>) -> vec4<f32> {
     // tone_mapping
     return vec4<f32>(reinhard_luminance(v_in.rgb), v_in.a);
-    
-=======
-#ifdef TONEMAP_IN_SHADER
-fn tone_mapping(in: vec4<f32>) -> vec4<f32> {
-    // tone_mapping
-    return vec4<f32>(reinhard_luminance(in.rgb), in.a);
-
->>>>>>> 920543c8
+
     // Gamma correction.
     // Not needed with sRGB buffer
     // output_color.rgb = pow(output_color.rgb, vec3(1.0 / 2.2));
