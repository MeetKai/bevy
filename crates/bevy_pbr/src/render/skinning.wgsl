// If using this WGSL snippet as an #import, a dedicated
// "joint_matricies" uniform of type SkinnedMesh must be added in the
// main shader.

#define_import_path bevy_pbr::skinning

fn skin_model(
    indexes: vec4<u32>,
    weights: vec4<f32>,
) -> mat4x4<f32> {
    return weights.x * joint_matrices.data[indexes.x]
        + weights.y * joint_matrices.data[indexes.y]
        + weights.z * joint_matrices.data[indexes.z]
        + weights.w * joint_matrices.data[indexes.w];
}

<<<<<<< HEAD
fn inverse_transpose_3x3(vin: mat3x3<f32>) -> mat3x3<f32> {
    let x = cross(vin.y, vin.z);
    let y = cross(vin.z, vin.x); 
    let z = cross(vin.x, vin.y);
    let det = dot(vin.z, z);
=======
fn inverse_transpose_3x3(in: mat3x3<f32>) -> mat3x3<f32> {
    let x = cross(in[1], in[2]);
    let y = cross(in[2], in[0]);
    let z = cross(in[0], in[1]);
    let det = dot(in[2], z);
>>>>>>> cfee0e88
    return mat3x3<f32>(
        x / det,
        y / det,
        z / det
    );
}

fn skin_normals(
    model: mat4x4<f32>,
    normal: vec3<f32>,
) -> vec3<f32> {
    return inverse_transpose_3x3(mat3x3<f32>(
        model[0].xyz,
        model[1].xyz,
        model[2].xyz
    )) * normal;
}<|MERGE_RESOLUTION|>--- conflicted
+++ resolved
@@ -14,19 +14,11 @@
         + weights.w * joint_matrices.data[indexes.w];
 }
 
-<<<<<<< HEAD
-fn inverse_transpose_3x3(vin: mat3x3<f32>) -> mat3x3<f32> {
-    let x = cross(vin.y, vin.z);
-    let y = cross(vin.z, vin.x); 
-    let z = cross(vin.x, vin.y);
-    let det = dot(vin.z, z);
-=======
 fn inverse_transpose_3x3(in: mat3x3<f32>) -> mat3x3<f32> {
     let x = cross(in[1], in[2]);
     let y = cross(in[2], in[0]);
     let z = cross(in[0], in[1]);
     let det = dot(in[2], z);
->>>>>>> cfee0e88
     return mat3x3<f32>(
         x / det,
         y / det,
