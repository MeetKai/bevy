--- conflicted
+++ resolved
@@ -8,13 +8,9 @@
     camera::{Camera, CameraProjection, ManualTextureViews, OrthographicProjection},
     color::Color,
     prelude::Image,
-<<<<<<< HEAD
-    primitives::{Aabb, CubemapFrusta, Frustum, Sphere},
-=======
     primitives::{Aabb, CubemapFrusta, Frustum, Plane, Sphere},
     render_resource::BufferBindingType,
     renderer::RenderDevice,
->>>>>>> 0fdb45ce
     view::{ComputedVisibility, RenderLayers, Visibility, VisibleEntities},
 };
 use bevy_transform::components::GlobalTransform;
@@ -409,75 +405,6 @@
 
 pub fn add_clusters(
     mut commands: Commands,
-<<<<<<< HEAD
-    windows: Res<Windows>,
-    images: Res<Assets<Image>>,
-    manual_texture_views: Res<ManualTextureViews>,
-    cameras: Query<(Entity, &Camera), Without<Clusters>>,
-) {
-    for (entity, camera) in cameras.iter() {
-        if let Some(size) =
-            camera
-                .target
-                .get_physical_size(&windows, &images, &manual_texture_views)
-        {
-            let clusters = Clusters::from_screen_size_and_z_slices(size, Z_SLICES);
-            commands.entity(entity).insert(clusters);
-        }
-    }
-}
-
-pub fn update_clusters(
-    windows: Res<Windows>,
-    images: Res<Assets<Image>>,
-    manual_texture_views: Res<ManualTextureViews>,
-    mut views: Query<(&Camera, &mut Clusters)>,
-) {
-    for (camera, mut clusters) in views.iter_mut() {
-        let is_orthographic = camera.projection_matrix.w_axis.w == 1.0;
-        let inverse_projection = camera.projection_matrix.inverse();
-        if let Some(screen_size_u32) =
-            camera
-                .target
-                .get_physical_size(&windows, &images, &manual_texture_views)
-        {
-            // Don't update clusters if screen size is 0.
-            if screen_size_u32.x == 0 || screen_size_u32.y == 0 {
-                continue;
-            }
-            *clusters =
-                Clusters::from_screen_size_and_z_slices(screen_size_u32, clusters.axis_slices.z);
-            let screen_size = screen_size_u32.as_vec2();
-            let tile_size_u32 = clusters.tile_size;
-            let tile_size = tile_size_u32.as_vec2();
-
-            // Calculate view space AABBs
-            // NOTE: It is important that these are iterated in a specific order
-            // so that we can calculate the cluster index in the fragment shader!
-            // I (Rob Swain) choose to scan along rows of tiles in x,y, and for each tile then scan
-            // along z
-            let mut aabbs = Vec::with_capacity(
-                (clusters.axis_slices.y * clusters.axis_slices.x * clusters.axis_slices.z) as usize,
-            );
-            for y in 0..clusters.axis_slices.y {
-                for x in 0..clusters.axis_slices.x {
-                    for z in 0..clusters.axis_slices.z {
-                        aabbs.push(compute_aabb_for_cluster(
-                            clusters.near,
-                            camera.far,
-                            tile_size,
-                            screen_size,
-                            inverse_projection,
-                            is_orthographic,
-                            clusters.axis_slices,
-                            UVec3::new(x, y, z),
-                        ));
-                    }
-                }
-            }
-            clusters.aabbs = aabbs;
-        }
-=======
     cameras: Query<(Entity, Option<&ClusterConfig>), (With<Camera>, Without<Clusters>)>,
 ) {
     for (entity, config) in cameras.iter() {
@@ -486,7 +413,6 @@
         commands
             .entity(entity)
             .insert_bundle((Clusters::default(), config));
->>>>>>> 0fdb45ce
     }
 }
 
@@ -711,6 +637,7 @@
     mut global_lights: ResMut<GlobalVisiblePointLights>,
     windows: Res<Windows>,
     images: Res<Assets<Image>>,
+    manual_texture_views: Res<ManualTextureViews>,
     mut views: Query<(
         Entity,
         &GlobalTransform,
@@ -813,13 +740,16 @@
             continue;
         }
 
-        let screen_size =
-            if let Some(screen_size) = camera.target.get_physical_size(&windows, &images) {
-                screen_size
-            } else {
-                clusters.clear();
-                continue;
-            };
+        let screen_size = if let Some(screen_size) =
+            camera
+                .target
+                .get_physical_size(&windows, &images, &manual_texture_views)
+        {
+            screen_size
+        } else {
+            clusters.clear();
+            continue;
+        };
 
         let mut requested_cluster_dimensions = config.dimensions_for_screen_size(screen_size);
 
