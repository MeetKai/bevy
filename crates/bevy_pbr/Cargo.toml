--- conflicted
+++ resolved
@@ -30,8 +30,4 @@
 bitflags = "1.2"
 # direct dependency required for derive macro
 bytemuck = { version = "1", features = ["derive"] }
-<<<<<<< HEAD
-backtrace = "0.3"
-=======
-radsort = "0.1"
->>>>>>> cfee0e88
+radsort = "0.1"