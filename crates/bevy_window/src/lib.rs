#[warn(missing_docs)]
mod cursor;
mod event;
mod raw_handle;
mod system;
mod window;
mod windows;

pub use crate::raw_handle::*;
pub use cursor::*;
pub use event::*;
pub use system::*;
pub use window::*;
pub use windows::*;

pub mod prelude {
    #[doc(hidden)]
    pub use crate::{
        CursorEntered, CursorIcon, CursorLeft, CursorMoved, FileDragAndDrop, MonitorSelection,
        ReceivedCharacter, Window, WindowDescriptor, WindowMode, WindowMoved, WindowPlugin,
        WindowPosition, Windows,
    };
}

use bevy_app::prelude::*;
<<<<<<< HEAD
use bevy_ecs::{
    event::Events,
    schedule::{ParallelSystemDescriptorCoercion, SystemLabel},
};
=======
use bevy_ecs::schedule::{IntoSystemDescriptor, SystemLabel};
>>>>>>> 920543c8

impl Default for WindowPlugin {
    fn default() -> Self {
        WindowPlugin {
            window: Default::default(),
            add_primary_window: true,
            exit_on_all_closed: true,
            close_when_requested: true,
        }
    }
}

/// A [`Plugin`] that defines an interface for windowing support in Bevy.
pub struct WindowPlugin {
    pub window: WindowDescriptor,
    /// Whether to create a window when added.
    ///
    /// Note that if there are no windows, by default the App will exit,
    /// due to [`exit_on_all_closed`].
    pub add_primary_window: bool,
    /// Whether to exit the app when there are no open windows.
    ///
    /// If disabling this, ensure that you send the [`bevy_app::AppExit`]
    /// event when the app should exit. If this does not occur, you will
    /// create 'headless' processes (processes without windows), which may
    /// surprise your users. It is recommended to leave this setting as `true`.
    ///
    /// If true, this plugin will add [`exit_on_all_closed`] to [`CoreStage::PostUpdate`].
    pub exit_on_all_closed: bool,
    /// Whether to close windows when they are requested to be closed (i.e.
    /// when the close button is pressed).
    ///
    /// If true, this plugin will add [`close_when_requested`] to [`CoreStage::Update`].
    /// If this system (or a replacement) is not running, the close button will have no effect.
    /// This may surprise your users. It is recommended to leave this setting as `true`.
    pub close_when_requested: bool,
}

<<<<<<< HEAD
impl Default for WindowSettings {
    fn default() -> Self {
        let is_openxr = cfg!(feature = "bevy_openxr");
        WindowSettings {
            add_primary_window: !is_openxr,
            exit_on_all_closed: !is_openxr,
            close_when_requested: !is_openxr,
        }
    }
}

/// A [`Plugin`] that defines an interface for windowing support in Bevy.
#[derive(Default)]
pub struct WindowPlugin(pub Option<WindowSettings>);

=======
>>>>>>> 920543c8
impl Plugin for WindowPlugin {
    fn build(&self, app: &mut App) {
        app.add_event::<WindowResized>()
            .add_event::<CreateWindow>()
            .add_event::<WindowCreated>()
            .add_event::<WindowClosed>()
            .add_event::<WindowCloseRequested>()
            .add_event::<RequestRedraw>()
            .add_event::<CursorMoved>()
            .add_event::<CursorEntered>()
            .add_event::<CursorLeft>()
            .add_event::<ReceivedCharacter>()
            .add_event::<WindowFocused>()
            .add_event::<WindowScaleFactorChanged>()
            .add_event::<WindowBackendScaleFactorChanged>()
            .add_event::<FileDragAndDrop>()
            .add_event::<WindowMoved>()
            .init_resource::<Windows>();

<<<<<<< HEAD
        if let Some(settings) = &self.0 {
            app.insert_resource(settings.clone());
        }

        let settings = app
            .world
            .get_resource::<WindowSettings>()
            .cloned()
            .unwrap_or_default();

        if settings.add_primary_window {
            let window_descriptor = app
                .world
                .get_resource::<WindowDescriptor>()
                .cloned()
                .unwrap_or_default();
            let mut create_window_event = app.world.resource_mut::<Events<CreateWindow>>();
            create_window_event.send(CreateWindow {
=======
        if self.add_primary_window {
            app.world.send_event(CreateWindow {
>>>>>>> 920543c8
                id: WindowId::primary(),
                descriptor: self.window.clone(),
            });
        } else {
            app.add_system_to_stage(CoreStage::PostUpdate, placeholder.label(ModifiesWindows));
        }

<<<<<<< HEAD
        if settings.exit_on_all_closed {
=======
        if self.exit_on_all_closed {
>>>>>>> 920543c8
            app.add_system_to_stage(
                CoreStage::PostUpdate,
                exit_on_all_closed.after(ModifiesWindows),
            );
        }
        if self.close_when_requested {
            app.add_system(close_when_requested);
        }
    }
}

fn placeholder() {}

#[derive(Debug, Hash, PartialEq, Eq, Clone, SystemLabel)]
pub struct ModifiesWindows;<|MERGE_RESOLUTION|>--- conflicted
+++ resolved
@@ -23,22 +23,23 @@
 }
 
 use bevy_app::prelude::*;
-<<<<<<< HEAD
 use bevy_ecs::{
     event::Events,
     schedule::{ParallelSystemDescriptorCoercion, SystemLabel},
 };
-=======
 use bevy_ecs::schedule::{IntoSystemDescriptor, SystemLabel};
->>>>>>> 920543c8
 
 impl Default for WindowPlugin {
     fn default() -> Self {
+        let is_openxr = cfg!(feature = "bevy_openxr");
         WindowPlugin {
             window: Default::default(),
             add_primary_window: true,
             exit_on_all_closed: true,
             close_when_requested: true,
+            add_primary_window: !is_openxr,
+            exit_on_all_closed: !is_openxr,
+            close_when_requested: !is_openxr,
         }
     }
 }
@@ -69,24 +70,6 @@
     pub close_when_requested: bool,
 }
 
-<<<<<<< HEAD
-impl Default for WindowSettings {
-    fn default() -> Self {
-        let is_openxr = cfg!(feature = "bevy_openxr");
-        WindowSettings {
-            add_primary_window: !is_openxr,
-            exit_on_all_closed: !is_openxr,
-            close_when_requested: !is_openxr,
-        }
-    }
-}
-
-/// A [`Plugin`] that defines an interface for windowing support in Bevy.
-#[derive(Default)]
-pub struct WindowPlugin(pub Option<WindowSettings>);
-
-=======
->>>>>>> 920543c8
 impl Plugin for WindowPlugin {
     fn build(&self, app: &mut App) {
         app.add_event::<WindowResized>()
@@ -106,29 +89,8 @@
             .add_event::<WindowMoved>()
             .init_resource::<Windows>();
 
-<<<<<<< HEAD
-        if let Some(settings) = &self.0 {
-            app.insert_resource(settings.clone());
-        }
-
-        let settings = app
-            .world
-            .get_resource::<WindowSettings>()
-            .cloned()
-            .unwrap_or_default();
-
-        if settings.add_primary_window {
-            let window_descriptor = app
-                .world
-                .get_resource::<WindowDescriptor>()
-                .cloned()
-                .unwrap_or_default();
-            let mut create_window_event = app.world.resource_mut::<Events<CreateWindow>>();
-            create_window_event.send(CreateWindow {
-=======
         if self.add_primary_window {
             app.world.send_event(CreateWindow {
->>>>>>> 920543c8
                 id: WindowId::primary(),
                 descriptor: self.window.clone(),
             });
@@ -136,11 +98,7 @@
             app.add_system_to_stage(CoreStage::PostUpdate, placeholder.label(ModifiesWindows));
         }
 
-<<<<<<< HEAD
-        if settings.exit_on_all_closed {
-=======
         if self.exit_on_all_closed {
->>>>>>> 920543c8
             app.add_system_to_stage(
                 CoreStage::PostUpdate,
                 exit_on_all_closed.after(ModifiesWindows),
