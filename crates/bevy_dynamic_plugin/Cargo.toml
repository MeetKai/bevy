[package]
name = "bevy_dynamic_plugin"
<<<<<<< HEAD
version = "0.8.1"
=======
version = "0.9.0"
>>>>>>> 920543c8
edition = "2021"
description = "Provides dynamic plugin loading capabilities for non-wasm platforms"
homepage = "https://bevyengine.org"
repository = "https://github.com/bevyengine/bevy"
license = "MIT OR Apache-2.0"
keywords = ["bevy"]

# See more keys and their definitions at https://doc.rust-lang.org/cargo/reference/manifest.html

[dependencies]
# bevy
bevy_app = { path = "../bevy_app", version = "0.9.0" }

# other
libloading = { version = "0.7" }
thiserror = "1.0"<|MERGE_RESOLUTION|>--- conflicted
+++ resolved
@@ -1,10 +1,6 @@
 [package]
 name = "bevy_dynamic_plugin"
-<<<<<<< HEAD
-version = "0.8.1"
-=======
 version = "0.9.0"
->>>>>>> 920543c8
 edition = "2021"
 description = "Provides dynamic plugin loading capabilities for non-wasm platforms"
 homepage = "https://bevyengine.org"
