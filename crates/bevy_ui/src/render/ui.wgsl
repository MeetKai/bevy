--- conflicted
+++ resolved
@@ -6,13 +6,8 @@
     projection: mat4x4<f32>,
     inverse_projection: mat4x4<f32>,
     world_position: vec3<f32>,
-<<<<<<< HEAD
-    width: f32,
-    height: f32,
-=======
     // viewport(x_origin, y_origin, width, height)
     viewport: vec4<f32>,
->>>>>>> 920543c8
 };
 @group(0) @binding(0)
 var<uniform> view: View;
@@ -29,21 +24,12 @@
     @location(1) vertex_uv: vec2<f32>,
     @location(2) vertex_color: vec4<f32>,
 ) -> VertexOutput {
-<<<<<<< HEAD
     var vout: VertexOutput;
     vout.uv = vertex_uv;
     vout.position = view.view_proj * vec4<f32>(vertex_position, 1.0);
     vout.color = vertex_color;
     return vout;
-} 
-=======
-    var out: VertexOutput;
-    out.uv = vertex_uv;
-    out.position = view.view_proj * vec4<f32>(vertex_position, 1.0);
-    out.color = vertex_color;
-    return out;
 }
->>>>>>> 920543c8
 
 @group(1) @binding(0)
 var sprite_texture: texture_2d<f32>;
@@ -51,14 +37,8 @@
 var sprite_sampler: sampler;
 
 @fragment
-<<<<<<< HEAD
 fn fragment_fn(v_in: VertexOutput) -> @location(0) vec4<f32> {
-    var color = textureSample(sprite_texture, sprite_sampler, v_in.uv); 
+    var color = textureSample(sprite_texture, sprite_sampler, v_in.uv);
     color = v_in.color * color;
-=======
-fn fragment(in: VertexOutput) -> @location(0) vec4<f32> {
-    var color = textureSample(sprite_texture, sprite_sampler, in.uv);
-    color = in.color * color;
->>>>>>> 920543c8
     return color;
 }