[package]
name = "bevy_ptr"
<<<<<<< HEAD
version = "0.8.1"
=======
version = "0.9.0"
>>>>>>> 920543c8
edition = "2021"
description = "Utilities for working with untyped pointers in a more safe way"
homepage = "https://bevyengine.org"
repository = "https://github.com/bevyengine/bevy"
license = "MIT OR Apache-2.0"
keywords = ["bevy", "no_std"]

[dependencies]<|MERGE_RESOLUTION|>--- conflicted
+++ resolved
@@ -1,10 +1,6 @@
 [package]
 name = "bevy_ptr"
-<<<<<<< HEAD
-version = "0.8.1"
-=======
 version = "0.9.0"
->>>>>>> 920543c8
 edition = "2021"
 description = "Utilities for working with untyped pointers in a more safe way"
 homepage = "https://bevyengine.org"
