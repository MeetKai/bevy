--- conflicted
+++ resolved
@@ -14,30 +14,21 @@
 };
 
 @vertex
-<<<<<<< HEAD
-fn vertex_fn(
-=======
 fn vertex(
->>>>>>> cfee0e88
     @location(0) vertex_position: vec3<f32>,
     @location(1) vertex_uv: vec2<f32>,
 #ifdef COLORED
     @location(2) vertex_color: vec4<f32>,
 #endif
 ) -> VertexOutput {
-    var vout: VertexOutput;
-    vout.uv = vertex_uv;
-    vout.position = view.view_proj * vec4<f32>(vertex_position, 1.0);
+    var out: VertexOutput;
+    out.uv = vertex_uv;
+    out.position = view.view_proj * vec4<f32>(vertex_position, 1.0);
 #ifdef COLORED
-    vout.color = vertex_color;
+    out.color = vertex_color;
 #endif
-<<<<<<< HEAD
-    return vout;
-} 
-=======
     return out;
 }
->>>>>>> cfee0e88
 
 @group(1) @binding(0)
 var sprite_texture: texture_2d<f32>;
@@ -45,15 +36,10 @@
 var sprite_sampler: sampler;
 
 @fragment
-<<<<<<< HEAD
-fn fragment_fn(vin: VertexOutput) -> @location(0) vec4<f32> {
-    var color = textureSample(sprite_texture, sprite_sampler, vin.uv); 
-=======
 fn fragment(in: VertexOutput) -> @location(0) vec4<f32> {
     var color = textureSample(sprite_texture, sprite_sampler, in.uv);
->>>>>>> cfee0e88
 #ifdef COLORED
-    color = vin.color * color;
+    color = in.color * color;
 #endif
     return color;
 }