--- conflicted
+++ resolved
@@ -18,50 +18,6 @@
 
 struct VertexOutput {
     @builtin(position) clip_position: vec4<f32>,
-<<<<<<< HEAD
-    @location(0) world_position: vec4<f32>,
-    @location(1) world_normal: vec3<f32>,
-    @location(2) uv: vec2<f32>,
-#ifdef VERTEX_TANGENTS
-    @location(3) world_tangent: vec4<f32>,
-#endif
-#ifdef VERTEX_COLORS
-    [[location(4)]] colors: vec4<f32>;
-#endif
-};
-
-@group(0) @binding(0)
-var<uniform> view: View;
-
-@group(2) @binding(0)
-var<uniform> mesh: Mesh2d;
-
-@vertex
-fn vertex_fn(vertex: Vertex) -> VertexOutput {
-    let world_position = mesh.model * vec4<f32>(vertex.position, 1.0);
-
-    var vout: VertexOutput;
-    vout.uv = vertex.uv;
-    vout.world_position = world_position;
-    vout.clip_position = view.view_proj * world_position;
-    vout.world_normal = mat3x3<f32>(
-        mesh.inverse_transpose_model[0].xyz,
-        mesh.inverse_transpose_model[1].xyz,
-        mesh.inverse_transpose_model[2].xyz
-    ) * vertex.normal;
-#ifdef VERTEX_TANGENTS
-    vout.world_tangent = vec4<f32>(
-        mat3x3<f32>(
-            mesh.model[0].xyz,
-            mesh.model[1].xyz,
-            mesh.model[2].xyz
-        ) * vertex.tangent.xyz,
-        vertex.tangent.w
-    );
-#endif
-#ifdef VERTEX_COLORS
-    vout.colors = vertex.colors;
-=======
     #import bevy_sprite::mesh2d_vertex_output
 }
 
@@ -77,30 +33,16 @@
 #endif
 #ifdef VERTEX_COLORS
     out.color = vertex.color;
->>>>>>> cfee0e88
 #endif
-    return vout;
+    return out;
 }
 
 struct FragmentInput {
     @builtin(front_facing) is_front: bool,
-<<<<<<< HEAD
-    @location(0) world_position: vec4<f32>,
-    @location(1) world_normal: vec3<f32>,
-    @location(2) uv: vec2<f32>,
-#ifdef VERTEX_TANGENTS
-    @location(3) world_tangent: vec4<f32>,
-#endif
-};
-
-@fragment
-fn fragment_fn(vin: FragmentInput) -> @location(0) vec4<f32> {
-=======
     #import bevy_sprite::mesh2d_vertex_output
 };
 
 @fragment
 fn fragment(in: FragmentInput) -> @location(0) vec4<f32> {
->>>>>>> cfee0e88
     return vec4<f32>(1.0, 0.0, 1.0, 1.0);
 }