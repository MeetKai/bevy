--- conflicted
+++ resolved
@@ -26,7 +26,6 @@
 #endif
 };
 
-<<<<<<< HEAD
 @group(0) @binding(0)
 var<uniform> view: View;
 
@@ -35,10 +34,6 @@
 
 @vertex
 fn vertex_fn(vertex: Vertex) -> VertexOutput {
-=======
-[[stage(vertex)]]
-fn vertex(vertex: Vertex) -> VertexOutput {
->>>>>>> b7d784de
     let world_position = mesh.model * vec4<f32>(vertex.position, 1.0);
 
     var vout: VertexOutput;
@@ -60,14 +55,10 @@
         vertex.tangent.w
     );
 #endif
-<<<<<<< HEAD
+#ifdef VERTEX_COLORS
+    vout.colors = vertex.colors;
+#endif
     return vout;
-=======
-#ifdef VERTEX_COLORS
-    out.colors = vertex.colors;
-#endif
-    return out;
->>>>>>> b7d784de
 }
 
 struct FragmentInput {
