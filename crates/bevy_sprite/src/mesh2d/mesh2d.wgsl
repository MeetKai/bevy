#import bevy_sprite::mesh2d_view_bindings
#import bevy_sprite::mesh2d_bindings

// NOTE: Bindings must come before functions that use them!
#import bevy_sprite::mesh2d_functions

struct Vertex {
#ifdef VERTEX_POSITIONS
    @location(0) position: vec3<f32>,
#endif
#ifdef VERTEX_NORMALS
    @location(1) normal: vec3<f32>,
#endif
#ifdef VERTEX_UVS
    @location(2) uv: vec2<f32>,
#endif
#ifdef VERTEX_TANGENTS
    @location(3) tangent: vec4<f32>,
#endif
#ifdef VERTEX_COLORS
    @location(4) color: vec4<f32>,
#endif
};

struct VertexOutput {
    @builtin(position) clip_position: vec4<f32>,
    #import bevy_sprite::mesh2d_vertex_output
}

@vertex
<<<<<<< HEAD
fn vertex_fn(v_in: Vertex) -> VertexOutput {
    var vout: VertexOutput;
    vout.uv = v_in.uv;
    vout.world_position = mesh2d_position_local_to_world(mesh.model, vec4<f32>(v_in.position, 1.0));
    vout.clip_position = mesh2d_position_world_to_clip(vout.world_position);
    vout.world_normal = mesh2d_normal_local_to_world(v_in.normal);
#ifdef VERTEX_TANGENTS
    vout.world_tangent = mesh2d_tangent_local_to_world(v_in.tangent);
=======
fn vertex(vertex: Vertex) -> VertexOutput {
    var out: VertexOutput;

#ifdef VERTEX_UVS
    out.uv = vertex.uv;
#endif

#ifdef VERTEX_POSITIONS
    out.world_position = mesh2d_position_local_to_world(mesh.model, vec4<f32>(vertex.position, 1.0));
    out.clip_position = mesh2d_position_world_to_clip(out.world_position);
#endif

#ifdef VERTEX_NORMALS
    out.world_normal = mesh2d_normal_local_to_world(vertex.normal);
#endif

#ifdef VERTEX_TANGENTS
    out.world_tangent = mesh2d_tangent_local_to_world(mesh.model, vertex.tangent);
>>>>>>> 920543c8
#endif

#ifdef VERTEX_COLORS
    vout.color = v_in.color;
#endif
    return vout;
}

struct FragmentInput {
    #import bevy_sprite::mesh2d_vertex_output
};

@fragment
<<<<<<< HEAD
fn fragment_fn(frag_in: FragmentInput) -> @location(0) vec4<f32> {
=======
fn fragment(in: FragmentInput) -> @location(0) vec4<f32> {
#ifdef VERTEX_COLORS
    return in.color;
#else
>>>>>>> 920543c8
    return vec4<f32>(1.0, 0.0, 1.0, 1.0);
#endif
}<|MERGE_RESOLUTION|>--- conflicted
+++ resolved
@@ -28,26 +28,16 @@
 }
 
 @vertex
-<<<<<<< HEAD
 fn vertex_fn(v_in: Vertex) -> VertexOutput {
     var vout: VertexOutput;
-    vout.uv = v_in.uv;
-    vout.world_position = mesh2d_position_local_to_world(mesh.model, vec4<f32>(v_in.position, 1.0));
-    vout.clip_position = mesh2d_position_world_to_clip(vout.world_position);
-    vout.world_normal = mesh2d_normal_local_to_world(v_in.normal);
-#ifdef VERTEX_TANGENTS
-    vout.world_tangent = mesh2d_tangent_local_to_world(v_in.tangent);
-=======
-fn vertex(vertex: Vertex) -> VertexOutput {
-    var out: VertexOutput;
 
 #ifdef VERTEX_UVS
-    out.uv = vertex.uv;
+    vout.uv = v_in.uv;
 #endif
 
 #ifdef VERTEX_POSITIONS
-    out.world_position = mesh2d_position_local_to_world(mesh.model, vec4<f32>(vertex.position, 1.0));
-    out.clip_position = mesh2d_position_world_to_clip(out.world_position);
+    vout.world_position = mesh2d_position_local_to_world(mesh.model, vec4<f32>(v_in.position, 1.0));
+    vout.clip_position = mesh2d_position_world_to_clip(vout.world_position);
 #endif
 
 #ifdef VERTEX_NORMALS
@@ -56,7 +46,6 @@
 
 #ifdef VERTEX_TANGENTS
     out.world_tangent = mesh2d_tangent_local_to_world(mesh.model, vertex.tangent);
->>>>>>> 920543c8
 #endif
 
 #ifdef VERTEX_COLORS
@@ -70,14 +59,10 @@
 };
 
 @fragment
-<<<<<<< HEAD
 fn fragment_fn(frag_in: FragmentInput) -> @location(0) vec4<f32> {
-=======
-fn fragment(in: FragmentInput) -> @location(0) vec4<f32> {
 #ifdef VERTEX_COLORS
-    return in.color;
+    return frag_in.color;
 #else
->>>>>>> 920543c8
     return vec4<f32>(1.0, 0.0, 1.0, 1.0);
 #endif
 }