use bevy_app::Plugin;
use bevy_asset::{load_internal_asset, Handle, HandleUntyped};
use bevy_ecs::{
    prelude::*,
    system::{lifetimeless::*, SystemParamItem, SystemState},
};
use bevy_math::{Mat4, Vec2};
use bevy_reflect::{Reflect, TypeUuid};
use bevy_render::{
    extract_component::{ComponentUniforms, DynamicUniformIndex, UniformComponentPlugin},
    mesh::{GpuBufferInfo, Mesh, MeshVertexBufferLayout},
    render_asset::RenderAssets,
    render_phase::{EntityRenderCommand, RenderCommandResult, TrackedRenderPass},
    render_resource::*,
    renderer::{RenderDevice, RenderQueue},
    texture::{
        BevyDefault, DefaultImageSampler, GpuImage, Image, ImageSampler, TextureFormatPixelInfo,
    },
    view::{ComputedVisibility, ExtractedView, ViewUniform, ViewUniformOffset, ViewUniforms},
    Extract, RenderApp, RenderStage,
};
use bevy_transform::components::GlobalTransform;

/// Component for rendering with meshes in the 2d pipeline, usually with a [2d material](crate::Material2d) such as [`ColorMaterial`](crate::ColorMaterial).
///
/// It wraps a [`Handle<Mesh>`] to differentiate from the 3d pipelines which use the handles directly as components
#[derive(Default, Clone, Component, Debug, Reflect)]
#[reflect(Component)]
pub struct Mesh2dHandle(pub Handle<Mesh>);

impl From<Handle<Mesh>> for Mesh2dHandle {
    fn from(handle: Handle<Mesh>) -> Self {
        Self(handle)
    }
}

#[derive(Default)]
pub struct Mesh2dRenderPlugin;

pub const MESH2D_VERTEX_OUTPUT: HandleUntyped =
    HandleUntyped::weak_from_u64(Shader::TYPE_UUID, 7646632476603252194);
pub const MESH2D_VIEW_TYPES_HANDLE: HandleUntyped =
    HandleUntyped::weak_from_u64(Shader::TYPE_UUID, 12677582416765805110);
pub const MESH2D_VIEW_BINDINGS_HANDLE: HandleUntyped =
    HandleUntyped::weak_from_u64(Shader::TYPE_UUID, 6901431444735842434);
pub const MESH2D_TYPES_HANDLE: HandleUntyped =
    HandleUntyped::weak_from_u64(Shader::TYPE_UUID, 8994673400261890424);
pub const MESH2D_BINDINGS_HANDLE: HandleUntyped =
    HandleUntyped::weak_from_u64(Shader::TYPE_UUID, 8983617858458862856);
pub const MESH2D_FUNCTIONS_HANDLE: HandleUntyped =
    HandleUntyped::weak_from_u64(Shader::TYPE_UUID, 4976379308250389413);
pub const MESH2D_SHADER_HANDLE: HandleUntyped =
    HandleUntyped::weak_from_u64(Shader::TYPE_UUID, 2971387252468633715);

impl Plugin for Mesh2dRenderPlugin {
    fn build(&self, app: &mut bevy_app::App) {
        load_internal_asset!(
            app,
            MESH2D_VERTEX_OUTPUT,
            "mesh2d_vertex_output.wgsl",
            Shader::from_wgsl
        );
        load_internal_asset!(
            app,
            MESH2D_VIEW_TYPES_HANDLE,
            "mesh2d_view_types.wgsl",
            Shader::from_wgsl
        );
        load_internal_asset!(
            app,
            MESH2D_VIEW_BINDINGS_HANDLE,
            "mesh2d_view_bindings.wgsl",
            Shader::from_wgsl
        );
        load_internal_asset!(
            app,
            MESH2D_TYPES_HANDLE,
            "mesh2d_types.wgsl",
            Shader::from_wgsl
        );
        load_internal_asset!(
            app,
            MESH2D_BINDINGS_HANDLE,
            "mesh2d_bindings.wgsl",
            Shader::from_wgsl
        );
        load_internal_asset!(
            app,
            MESH2D_FUNCTIONS_HANDLE,
            "mesh2d_functions.wgsl",
            Shader::from_wgsl
        );
        load_internal_asset!(app, MESH2D_SHADER_HANDLE, "mesh2d.wgsl", Shader::from_wgsl);

        app.add_plugin(UniformComponentPlugin::<Mesh2dUniform>::default());

        if let Ok(render_app) = app.get_sub_app_mut(RenderApp) {
            render_app
                .init_resource::<Mesh2dPipeline>()
                .init_resource::<SpecializedMeshPipelines<Mesh2dPipeline>>()
                .add_system_to_stage(RenderStage::Extract, extract_mesh2d)
                .add_system_to_stage(RenderStage::Queue, queue_mesh2d_bind_group)
                .add_system_to_stage(RenderStage::Queue, queue_mesh2d_view_bind_groups);
        }
    }
}

#[derive(Component, ShaderType, Clone)]
pub struct Mesh2dUniform {
    pub transform: Mat4,
    pub inverse_transpose_model: Mat4,
    pub flags: u32,
}

// NOTE: These must match the bit flags in bevy_sprite/src/mesh2d/mesh2d.wgsl!
bitflags::bitflags! {
    #[repr(transparent)]
    struct MeshFlags: u32 {
        const NONE                       = 0;
        const UNINITIALIZED              = 0xFFFF;
    }
}

pub fn extract_mesh2d(
    mut commands: Commands,
    mut previous_len: Local<usize>,
    query: Extract<Query<(Entity, &ComputedVisibility, &GlobalTransform, &Mesh2dHandle)>>,
) {
    let mut values = Vec::with_capacity(*previous_len);
    for (entity, computed_visibility, transform, handle) in query.iter() {
        if !computed_visibility.is_visible() {
            continue;
        }
        let transform = transform.compute_matrix();
        values.push((
            entity,
            (
                Mesh2dHandle(handle.0.clone_weak()),
                Mesh2dUniform {
                    flags: MeshFlags::empty().bits,
                    transform,
                    inverse_transpose_model: transform.inverse().transpose(),
                },
            ),
        ));
    }
    *previous_len = values.len();
    commands.insert_or_spawn_batch(values);
}

#[derive(Clone)]
pub struct Mesh2dPipeline {
    pub view_layout: BindGroupLayout,
    pub mesh_layout: BindGroupLayout,
    // This dummy white texture is to be used in place of optional textures
    pub dummy_white_gpu_image: GpuImage,
}

impl FromWorld for Mesh2dPipeline {
    fn from_world(world: &mut World) -> Self {
        let mut system_state: SystemState<(Res<RenderDevice>, Res<DefaultImageSampler>)> =
            SystemState::new(world);
        let (render_device, default_sampler) = system_state.get_mut(world);
        let view_layout = render_device.create_bind_group_layout(&BindGroupLayoutDescriptor {
            entries: &[
                // View
                BindGroupLayoutEntry {
                    binding: 0,
                    visibility: ShaderStages::VERTEX | ShaderStages::FRAGMENT,
                    ty: BindingType::Buffer {
                        ty: BufferBindingType::Uniform,
                        has_dynamic_offset: true,
                        min_binding_size: Some(ViewUniform::min_size()),
                    },
                    count: None,
                },
            ],
            label: Some("mesh2d_view_layout"),
        });

        let mesh_layout = render_device.create_bind_group_layout(&BindGroupLayoutDescriptor {
            entries: &[BindGroupLayoutEntry {
                binding: 0,
                visibility: ShaderStages::VERTEX | ShaderStages::FRAGMENT,
                ty: BindingType::Buffer {
                    ty: BufferBindingType::Uniform,
                    has_dynamic_offset: true,
                    min_binding_size: Some(Mesh2dUniform::min_size()),
                },
                count: None,
            }],
            label: Some("mesh2d_layout"),
        });
        // A 1x1x1 'all 1.0' texture to use as a dummy texture to use in place of optional StandardMaterial textures
        let dummy_white_gpu_image = {
            let image = Image::new_fill(
                Extent3d::default(),
                TextureDimension::D2,
                &[255u8; 4],
                TextureFormat::bevy_default(),
            );
            let texture = render_device.create_texture(&image.texture_descriptor);
            let sampler = match image.sampler_descriptor {
                ImageSampler::Default => (**default_sampler).clone(),
                ImageSampler::Descriptor(descriptor) => render_device.create_sampler(&descriptor),
            };

            let format_size = image.texture_descriptor.format.pixel_size();
            let render_queue = world.resource_mut::<RenderQueue>();
            render_queue.write_texture(
                ImageCopyTexture {
                    texture: &texture,
                    mip_level: 0,
                    origin: Origin3d::ZERO,
                    aspect: TextureAspect::All,
                },
                &image.data,
                ImageDataLayout {
                    offset: 0,
                    bytes_per_row: Some(
                        std::num::NonZeroU32::new(
                            image.texture_descriptor.size.width * format_size as u32,
                        )
                        .unwrap(),
                    ),
                    rows_per_image: None,
                },
                image.texture_descriptor.size,
            );

            let texture_view = texture.create_view(&TextureViewDescriptor::default());
            GpuImage {
                texture,
                texture_view,
                texture_format: image.texture_descriptor.format,
                sampler,
                size: Vec2::new(
                    image.texture_descriptor.size.width as f32,
                    image.texture_descriptor.size.height as f32,
                ),
            }
        };
        Mesh2dPipeline {
            view_layout,
            mesh_layout,
            dummy_white_gpu_image,
        }
    }
}

impl Mesh2dPipeline {
    pub fn get_image_texture<'a>(
        &'a self,
        gpu_images: &'a RenderAssets<Image>,
        handle_option: &Option<Handle<Image>>,
    ) -> Option<(&'a TextureView, &'a Sampler)> {
        if let Some(handle) = handle_option {
            let gpu_image = gpu_images.get(handle)?;
            Some((&gpu_image.texture_view, &gpu_image.sampler))
        } else {
            Some((
                &self.dummy_white_gpu_image.texture_view,
                &self.dummy_white_gpu_image.sampler,
            ))
        }
    }
}

bitflags::bitflags! {
    #[repr(transparent)]
    // NOTE: Apparently quadro drivers support up to 64x MSAA.
    // MSAA uses the highest 6 bits for the MSAA sample count - 1 to support up to 64x MSAA.
    // FIXME: make normals optional?
    pub struct Mesh2dPipelineKey: u32 {
        const NONE                        = 0;
        const MSAA_RESERVED_BITS          = Mesh2dPipelineKey::MSAA_MASK_BITS << Mesh2dPipelineKey::MSAA_SHIFT_BITS;
        const PRIMITIVE_TOPOLOGY_RESERVED_BITS = Mesh2dPipelineKey::PRIMITIVE_TOPOLOGY_MASK_BITS << Mesh2dPipelineKey::PRIMITIVE_TOPOLOGY_SHIFT_BITS;
    }
}

impl Mesh2dPipelineKey {
    const MSAA_MASK_BITS: u32 = 0b111111;
    const MSAA_SHIFT_BITS: u32 = 32 - 6;
    const PRIMITIVE_TOPOLOGY_MASK_BITS: u32 = 0b111;
    const PRIMITIVE_TOPOLOGY_SHIFT_BITS: u32 = Self::MSAA_SHIFT_BITS - 3;

    pub fn from_msaa_samples(msaa_samples: u32) -> Self {
        let msaa_bits = ((msaa_samples - 1) & Self::MSAA_MASK_BITS) << Self::MSAA_SHIFT_BITS;
        Mesh2dPipelineKey::from_bits(msaa_bits).unwrap()
    }

    pub fn msaa_samples(&self) -> u32 {
        ((self.bits >> Self::MSAA_SHIFT_BITS) & Self::MSAA_MASK_BITS) + 1
    }

    pub fn from_primitive_topology(primitive_topology: PrimitiveTopology) -> Self {
        let primitive_topology_bits = ((primitive_topology as u32)
            & Self::PRIMITIVE_TOPOLOGY_MASK_BITS)
            << Self::PRIMITIVE_TOPOLOGY_SHIFT_BITS;
        Mesh2dPipelineKey::from_bits(primitive_topology_bits).unwrap()
    }

    pub fn primitive_topology(&self) -> PrimitiveTopology {
        let primitive_topology_bits =
            (self.bits >> Self::PRIMITIVE_TOPOLOGY_SHIFT_BITS) & Self::PRIMITIVE_TOPOLOGY_MASK_BITS;
        match primitive_topology_bits {
            x if x == PrimitiveTopology::PointList as u32 => PrimitiveTopology::PointList,
            x if x == PrimitiveTopology::LineList as u32 => PrimitiveTopology::LineList,
            x if x == PrimitiveTopology::LineStrip as u32 => PrimitiveTopology::LineStrip,
            x if x == PrimitiveTopology::TriangleList as u32 => PrimitiveTopology::TriangleList,
            x if x == PrimitiveTopology::TriangleStrip as u32 => PrimitiveTopology::TriangleStrip,
            _ => PrimitiveTopology::default(),
        }
    }
}

impl SpecializedMeshPipeline for Mesh2dPipeline {
    type Key = Mesh2dPipelineKey;

    fn specialize(
        &self,
        key: Self::Key,
        layout: &MeshVertexBufferLayout,
    ) -> Result<RenderPipelineDescriptor, SpecializedMeshPipelineError> {
        let mut vertex_attributes = vec![
            Mesh::ATTRIBUTE_POSITION.at_shader_location(0),
            Mesh::ATTRIBUTE_NORMAL.at_shader_location(1),
            Mesh::ATTRIBUTE_UV_0.at_shader_location(2),
        ];

        let mut shader_defs = Vec::new();
        if layout.contains(Mesh::ATTRIBUTE_TANGENT) {
            shader_defs.push(String::from("VERTEX_TANGENTS"));
            vertex_attributes.push(Mesh::ATTRIBUTE_TANGENT.at_shader_location(3));
        }

        if layout.contains(Mesh::ATTRIBUTE_COLOR) {
            shader_defs.push(String::from("VERTEX_COLORS"));
            vertex_attributes.push(Mesh::ATTRIBUTE_COLOR.at_shader_location(4));
        }

        let vertex_buffer_layout = layout.get_layout(&vertex_attributes)?;

        Ok(RenderPipelineDescriptor {
            vertex: VertexState {
                shader: MESH2D_SHADER_HANDLE.typed::<Shader>(),
                entry_point: "vertex_fn".into(),
                shader_defs: shader_defs.clone(),
                buffers: vec![vertex_buffer_layout],
            },
            fragment: Some(FragmentState {
                shader: MESH2D_SHADER_HANDLE.typed::<Shader>(),
                shader_defs,
<<<<<<< HEAD
                entry_point: "fragment_fn".into(),
                targets: vec![ColorTargetState {
=======
                entry_point: "fragment".into(),
                targets: vec![Some(ColorTargetState {
>>>>>>> cfee0e88
                    format: TextureFormat::bevy_default(),
                    blend: Some(BlendState::ALPHA_BLENDING),
                    write_mask: ColorWrites::ALL,
                })],
            }),
            layout: Some(vec![self.view_layout.clone(), self.mesh_layout.clone()]),
            primitive: PrimitiveState {
                front_face: FrontFace::Ccw,
                cull_mode: Some(Face::Back),
                unclipped_depth: false,
                polygon_mode: PolygonMode::Fill,
                conservative: false,
                topology: key.primitive_topology(),
                strip_index_format: None,
            },
            depth_stencil: None,
            multisample: MultisampleState {
                count: key.msaa_samples(),
                mask: !0,
                alpha_to_coverage_enabled: false,
            },
            label: Some("transparent_mesh2d_pipeline".into()),
        })
    }
}

pub struct Mesh2dBindGroup {
    pub value: BindGroup,
}

pub fn queue_mesh2d_bind_group(
    mut commands: Commands,
    mesh2d_pipeline: Res<Mesh2dPipeline>,
    render_device: Res<RenderDevice>,
    mesh2d_uniforms: Res<ComponentUniforms<Mesh2dUniform>>,
) {
    if let Some(binding) = mesh2d_uniforms.uniforms().binding() {
        commands.insert_resource(Mesh2dBindGroup {
            value: render_device.create_bind_group(&BindGroupDescriptor {
                entries: &[BindGroupEntry {
                    binding: 0,
                    resource: binding,
                }],
                label: Some("mesh2d_bind_group"),
                layout: &mesh2d_pipeline.mesh_layout,
            }),
        });
    }
}

#[derive(Component)]
pub struct Mesh2dViewBindGroup {
    pub value: BindGroup,
}

pub fn queue_mesh2d_view_bind_groups(
    mut commands: Commands,
    render_device: Res<RenderDevice>,
    mesh2d_pipeline: Res<Mesh2dPipeline>,
    view_uniforms: Res<ViewUniforms>,
    views: Query<Entity, With<ExtractedView>>,
) {
    if let Some(view_binding) = view_uniforms.uniforms.binding() {
        for entity in &views {
            let view_bind_group = render_device.create_bind_group(&BindGroupDescriptor {
                entries: &[BindGroupEntry {
                    binding: 0,
                    resource: view_binding.clone(),
                }],
                label: Some("mesh2d_view_bind_group"),
                layout: &mesh2d_pipeline.view_layout,
            });

            commands.entity(entity).insert(Mesh2dViewBindGroup {
                value: view_bind_group,
            });
        }
    }
}

pub struct SetMesh2dViewBindGroup<const I: usize>;
impl<const I: usize> EntityRenderCommand for SetMesh2dViewBindGroup<I> {
    type Param = SQuery<(Read<ViewUniformOffset>, Read<Mesh2dViewBindGroup>)>;
    #[inline]
    fn render<'w>(
        view: Entity,
        _item: Entity,
        view_query: SystemParamItem<'w, '_, Self::Param>,
        pass: &mut TrackedRenderPass<'w>,
    ) -> RenderCommandResult {
        let (view_uniform, mesh2d_view_bind_group) = view_query.get_inner(view).unwrap();
        pass.set_bind_group(I, &mesh2d_view_bind_group.value, &[view_uniform.offset]);

        RenderCommandResult::Success
    }
}

pub struct SetMesh2dBindGroup<const I: usize>;
impl<const I: usize> EntityRenderCommand for SetMesh2dBindGroup<I> {
    type Param = (
        SRes<Mesh2dBindGroup>,
        SQuery<Read<DynamicUniformIndex<Mesh2dUniform>>>,
    );
    #[inline]
    fn render<'w>(
        _view: Entity,
        item: Entity,
        (mesh2d_bind_group, mesh2d_query): SystemParamItem<'w, '_, Self::Param>,
        pass: &mut TrackedRenderPass<'w>,
    ) -> RenderCommandResult {
        let mesh2d_index = mesh2d_query.get(item).unwrap();
        pass.set_bind_group(
            I,
            &mesh2d_bind_group.into_inner().value,
            &[mesh2d_index.index()],
        );
        RenderCommandResult::Success
    }
}

pub struct DrawMesh2d;
impl EntityRenderCommand for DrawMesh2d {
    type Param = (SRes<RenderAssets<Mesh>>, SQuery<Read<Mesh2dHandle>>);
    #[inline]
    fn render<'w>(
        _view: Entity,
        item: Entity,
        (meshes, mesh2d_query): SystemParamItem<'w, '_, Self::Param>,
        pass: &mut TrackedRenderPass<'w>,
    ) -> RenderCommandResult {
        let mesh_handle = &mesh2d_query.get(item).unwrap().0;
        if let Some(gpu_mesh) = meshes.into_inner().get(mesh_handle) {
            pass.set_vertex_buffer(0, gpu_mesh.vertex_buffer.slice(..));
            match &gpu_mesh.buffer_info {
                GpuBufferInfo::Indexed {
                    buffer,
                    index_format,
                    count,
                } => {
                    pass.set_index_buffer(buffer.slice(..), 0, *index_format);
                    pass.draw_indexed(0..*count, 0, 0..1);
                }
                GpuBufferInfo::NonIndexed { vertex_count } => {
                    pass.draw(0..*vertex_count, 0..1);
                }
            }
            RenderCommandResult::Success
        } else {
            RenderCommandResult::Failure
        }
    }
}<|MERGE_RESOLUTION|>--- conflicted
+++ resolved
@@ -351,13 +351,8 @@
             fragment: Some(FragmentState {
                 shader: MESH2D_SHADER_HANDLE.typed::<Shader>(),
                 shader_defs,
-<<<<<<< HEAD
-                entry_point: "fragment_fn".into(),
-                targets: vec![ColorTargetState {
-=======
                 entry_point: "fragment".into(),
                 targets: vec![Some(ColorTargetState {
->>>>>>> cfee0e88
                     format: TextureFormat::bevy_default(),
                     blend: Some(BlendState::ALPHA_BLENDING),
                     write_mask: ColorWrites::ALL,
