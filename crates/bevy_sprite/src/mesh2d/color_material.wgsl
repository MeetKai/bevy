#import bevy_sprite::mesh2d_types
#import bevy_sprite::mesh2d_view_bindings

struct ColorMaterial {
    color: vec4<f32>,
    // 'flags' is a bit field indicating various options. u32 is 32 bits so we have up to 32 options.
    flags: u32,
};
let COLOR_MATERIAL_FLAGS_TEXTURE_BIT: u32 = 1u;

<<<<<<< HEAD
@group(0) @binding(0)
var<uniform> view: View;

=======
>>>>>>> cfee0e88
@group(1) @binding(0)
var<uniform> material: ColorMaterial;
@group(1) @binding(1)
var texture: texture_2d<f32>;
@group(1) @binding(2)
var texture_sampler: sampler;

@group(2) @binding(0)
var<uniform> mesh: Mesh2d;

struct FragmentInput {
    @builtin(front_facing) is_front: bool,
<<<<<<< HEAD
    @location(0) world_position: vec4<f32>,
    @location(1) world_normal: vec3<f32>,
    @location(2) uv: vec2<f32>,
#ifdef VERTEX_TANGENTS
    @location(3) world_tangent: vec4<f32>,
#endif
#ifdef VERTEX_COLORS
    [[location(4)]] colors: vec4<f32>;
#endif
};

@fragment
fn fragment_fn(vin: FragmentInput) -> @location(0) vec4<f32> {
    var output_color: vec4<f32> = material.color;
    if ((material.flags & COLOR_MATERIAL_FLAGS_TEXTURE_BIT) != 0u) {
#ifdef VERTEX_COLORS
        output_color = output_color * textureSample(texture, texture_sampler, vin.uv) * vin.colors;
=======
    #import bevy_sprite::mesh2d_vertex_output
};

@fragment
fn fragment(in: FragmentInput) -> @location(0) vec4<f32> {
    var output_color: vec4<f32> = material.color;
    if ((material.flags & COLOR_MATERIAL_FLAGS_TEXTURE_BIT) != 0u) {
#ifdef VERTEX_COLORS
        output_color = output_color * textureSample(texture, texture_sampler, in.uv) * in.color;
>>>>>>> cfee0e88
#else
        output_color = output_color * textureSample(texture, texture_sampler, vin.uv);
#endif
    }
    return output_color;
}<|MERGE_RESOLUTION|>--- conflicted
+++ resolved
@@ -8,12 +8,6 @@
 };
 let COLOR_MATERIAL_FLAGS_TEXTURE_BIT: u32 = 1u;
 
-<<<<<<< HEAD
-@group(0) @binding(0)
-var<uniform> view: View;
-
-=======
->>>>>>> cfee0e88
 @group(1) @binding(0)
 var<uniform> material: ColorMaterial;
 @group(1) @binding(1)
@@ -26,25 +20,6 @@
 
 struct FragmentInput {
     @builtin(front_facing) is_front: bool,
-<<<<<<< HEAD
-    @location(0) world_position: vec4<f32>,
-    @location(1) world_normal: vec3<f32>,
-    @location(2) uv: vec2<f32>,
-#ifdef VERTEX_TANGENTS
-    @location(3) world_tangent: vec4<f32>,
-#endif
-#ifdef VERTEX_COLORS
-    [[location(4)]] colors: vec4<f32>;
-#endif
-};
-
-@fragment
-fn fragment_fn(vin: FragmentInput) -> @location(0) vec4<f32> {
-    var output_color: vec4<f32> = material.color;
-    if ((material.flags & COLOR_MATERIAL_FLAGS_TEXTURE_BIT) != 0u) {
-#ifdef VERTEX_COLORS
-        output_color = output_color * textureSample(texture, texture_sampler, vin.uv) * vin.colors;
-=======
     #import bevy_sprite::mesh2d_vertex_output
 };
 
@@ -54,9 +29,8 @@
     if ((material.flags & COLOR_MATERIAL_FLAGS_TEXTURE_BIT) != 0u) {
 #ifdef VERTEX_COLORS
         output_color = output_color * textureSample(texture, texture_sampler, in.uv) * in.color;
->>>>>>> cfee0e88
 #else
-        output_color = output_color * textureSample(texture, texture_sampler, vin.uv);
+        output_color = output_color * textureSample(texture, texture_sampler, in.uv);
 #endif
     }
     return output_color;
