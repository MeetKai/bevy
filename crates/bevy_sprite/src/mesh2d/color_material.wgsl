#import bevy_sprite::mesh2d_types
#import bevy_sprite::mesh2d_view_bindings

struct ColorMaterial {
    color: vec4<f32>,
    // 'flags' is a bit field indicating various options. u32 is 32 bits so we have up to 32 options.
    flags: u32,
};
let COLOR_MATERIAL_FLAGS_TEXTURE_BIT: u32 = 1u;

@group(1) @binding(0)
var<uniform> material: ColorMaterial;
@group(1) @binding(1)
var texture: texture_2d<f32>;
@group(1) @binding(2)
var texture_sampler: sampler;

@group(2) @binding(0)
var<uniform> mesh: Mesh2d;

struct FragmentInput {
    #import bevy_sprite::mesh2d_vertex_output
};

@fragment
fn fragment_fn(frag_in: FragmentInput) -> @location(0) vec4<f32> {
    var output_color: vec4<f32> = material.color;
#ifdef VERTEX_COLORS
<<<<<<< HEAD
        output_color = output_color * textureSample(texture, texture_sampler, frag_in.uv) * frag_in.color;
#else
        output_color = output_color * textureSample(texture, texture_sampler, frag_in.uv);
=======
    output_color = output_color * in.color;
>>>>>>> 920543c8
#endif
    if ((material.flags & COLOR_MATERIAL_FLAGS_TEXTURE_BIT) != 0u) {
        output_color = output_color * textureSample(texture, texture_sampler, in.uv);
    }
    return output_color;
}<|MERGE_RESOLUTION|>--- conflicted
+++ resolved
@@ -26,16 +26,10 @@
 fn fragment_fn(frag_in: FragmentInput) -> @location(0) vec4<f32> {
     var output_color: vec4<f32> = material.color;
 #ifdef VERTEX_COLORS
-<<<<<<< HEAD
-        output_color = output_color * textureSample(texture, texture_sampler, frag_in.uv) * frag_in.color;
-#else
-        output_color = output_color * textureSample(texture, texture_sampler, frag_in.uv);
-=======
-    output_color = output_color * in.color;
->>>>>>> 920543c8
+    output_color = output_color * frag_in.color;
 #endif
     if ((material.flags & COLOR_MATERIAL_FLAGS_TEXTURE_BIT) != 0u) {
-        output_color = output_color * textureSample(texture, texture_sampler, in.uv);
+        output_color = output_color * textureSample(texture, texture_sampler, frag_in.uv);
     }
     return output_color;
 }