[package]
name = "bevy_core_pipeline"
<<<<<<< HEAD
version = "0.8.1"
=======
version = "0.9.0"
>>>>>>> 920543c8
edition = "2021"
authors = [
    "Bevy Contributors <bevyengine@gmail.com>",
    "Carter Anderson <mcanders1@gmail.com>",
]
description = "Provides a core render pipeline for Bevy Engine."
homepage = "https://bevyengine.org"
repository = "https://github.com/bevyengine/bevy"
license = "MIT OR Apache-2.0"
keywords = ["bevy"]

[features]
trace = []
webgl = []

[dependencies]
# bevy
bevy_app = { path = "../bevy_app", version = "0.9.0" }
bevy_asset = { path = "../bevy_asset", version = "0.9.0" }
bevy_derive = { path = "../bevy_derive", version = "0.9.0" }
bevy_ecs = { path = "../bevy_ecs", version = "0.9.0" }
bevy_reflect = { path = "../bevy_reflect", version = "0.9.0" }
bevy_render = { path = "../bevy_render", version = "0.9.0" }
bevy_transform = { path = "../bevy_transform", version = "0.9.0" }
bevy_math = { path = "../bevy_math", version = "0.9.0" }
bevy_utils = { path = "../bevy_utils", version = "0.9.0" }

serde = { version = "1", features = ["derive"] }
bitflags = "1.2"
radsort = "0.1"<|MERGE_RESOLUTION|>--- conflicted
+++ resolved
@@ -1,10 +1,6 @@
 [package]
 name = "bevy_core_pipeline"
-<<<<<<< HEAD
-version = "0.8.1"
-=======
 version = "0.9.0"
->>>>>>> 920543c8
 edition = "2021"
 authors = [
     "Bevy Contributors <bevyengine@gmail.com>",
