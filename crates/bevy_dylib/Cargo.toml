--- conflicted
+++ resolved
@@ -1,10 +1,6 @@
 [package]
 name = "bevy_dylib"
-<<<<<<< HEAD
-version = "0.8.1"
-=======
 version = "0.9.0"
->>>>>>> 920543c8
 edition = "2021"
 description = "Force the Bevy Engine to be dynamically linked for faster linking"
 homepage = "https://bevyengine.org"
