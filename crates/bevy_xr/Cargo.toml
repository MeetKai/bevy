[package]
name = "bevy_xr"
<<<<<<< HEAD
version = "0.9.0"
edition = "2018"
=======
version = "0.8.0"
edition = "2021"
>>>>>>> e01762cc
authors = [
    "Bevy Contributors <bevyengine@gmail.com>",
    "Carter Anderson <mcanders1@gmail.com>",
]
description = "XR presentation and input interface for Bevy Engine"
homepage = "https://bevyengine.org"
repository = "https://github.com/bevyengine/bevy"
license = "MIT"
keywords = ["bevy"]

[dependencies]
# bevy
bevy_app = { path = "../bevy_app", version = "0.9.0" }
bevy_core = { path = "../bevy_core", version = "0.9.0" }
bevy_ecs = { path = "../bevy_ecs", version = "0.9.0" }
bevy_math = { path = "../bevy_math", version = "0.9.0" }
bevy_reflect = { path = "../bevy_reflect", version = "0.9.0", features = [
    "bevy",
] }
bevy_utils = { path = "../bevy_utils", version = "0.9.0" }

# other
downcast-rs = "1.2"
serde = "1"
wgpu = { version = "0.14.0" }<|MERGE_RESOLUTION|>--- conflicted
+++ resolved
@@ -1,12 +1,8 @@
 [package]
 name = "bevy_xr"
-<<<<<<< HEAD
 version = "0.9.0"
-edition = "2018"
-=======
-version = "0.8.0"
 edition = "2021"
->>>>>>> e01762cc
+
 authors = [
     "Bevy Contributors <bevyengine@gmail.com>",
     "Carter Anderson <mcanders1@gmail.com>",
