--- conflicted
+++ resolved
@@ -1,10 +1,6 @@
 [package]
 name = "bevy_reflect_derive"
-<<<<<<< HEAD
-version = "0.8.1"
-=======
 version = "0.9.0"
->>>>>>> 920543c8
 edition = "2021"
 description = "Derive implementations for bevy_reflect"
 homepage = "https://bevyengine.org"
