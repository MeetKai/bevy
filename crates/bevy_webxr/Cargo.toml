--- conflicted
+++ resolved
@@ -81,15 +81,6 @@
     "Gamepad", 
     "GamepadHand",
 ] }
-<<<<<<< HEAD
 gloo-console = "0.2.3"
-gloo-events = "0.1.2"
 serde = { version = "1.0", features = ["derive"] }
 serde_json = "1.0"
-
-[patch.crates-io]
-wgpu = { git = "https://github.com/expenses/wgpu", rev = "d1a9ad7801022d2b733746e9d13152ce2705519b" }
-wgpu-hal = { git = "https://github.com/expenses/wgpu", rev = "d1a9ad7801022d2b733746e9d13152ce2705519b" }
-=======
-gloo-console = "0.2.3"
->>>>>>> 38112dd9
