--- conflicted
+++ resolved
@@ -1,12 +1,7 @@
 [package]
 name = "bevy_webxr"
-<<<<<<< HEAD
 version = "0.9.0"
-edition = "2018"
-=======
-version = "0.8.0"
 edition = "2021"
->>>>>>> e01762cc
 authors = [
     "Bevy Contributors <bevyengine@gmail.com>",
     "Carter Anderson <mcanders1@gmail.com>",
@@ -19,7 +14,6 @@
 
 [dependencies]
 # bevy
-<<<<<<< HEAD
 bevy_app = { path = "../bevy_app", version = "0.9.0" }
 bevy_ecs = { path = "../bevy_ecs", version = "0.9.0" }
 bevy_log = { path = "../bevy_log", version = "0.9.0" }
@@ -29,19 +23,11 @@
 bevy_xr = { path = "../bevy_xr", version = "0.9.0" }
 bevy_core_pipeline = { path = "../bevy_core_pipeline", version = "0.9.0" }
 bevy_transform = { path = "../bevy_transform", version = "0.9.0" }
-=======
-bevy_app = { path = "../bevy_app", version = "0.8.0-dev" }
-bevy_ecs = { path = "../bevy_ecs", version = "0.8.0-dev" }
-bevy_log = { path = "../bevy_log", version = "0.8.0-dev" }
-bevy_math = { path = "../bevy_math", version = "0.8.0-dev" }
-bevy_utils = { path = "../bevy_utils", version = "0.8.0-dev" }
-bevy_xr = { path = "../bevy_xr", version = "0.8.0-dev" }
 console_error_panic_hook = "0.1.7"
 gloo-utils = "0.1.5"
 js-sys = "0.3.60"
 wasm-bindgen = "0.2.0"
 wasm-bindgen-futures = "0.4.33"
->>>>>>> e01762cc
 
 # other
 console_error_panic_hook = "0.1.7"
