--- conflicted
+++ resolved
@@ -15,10 +15,6 @@
     prelude::*,
     system::{Commands, NonSend, Query, Res, ResMut, Resource},
 };
-<<<<<<< HEAD
-=======
-
->>>>>>> 55fa76bf
 use bevy_log::info;
 use bevy_math::{Mat4, UVec2};
 use bevy_reflect::prelude::*;
