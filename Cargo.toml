[package]
name = "bevy"
version = "0.8.0-dev"
edition = "2021"
categories = ["game-engines", "graphics", "gui", "rendering"]
description = "A refreshingly simple data-driven game engine and app framework"
exclude = ["assets/**/*", "tools/**/*", ".github/**/*", "crates/**/*"]
homepage = "https://bevyengine.org"
keywords = ["game", "engine", "gamedev", "graphics", "bevy"]
license = "MIT OR Apache-2.0"
readme = "README.md"
repository = "https://github.com/bevyengine/bevy"

[workspace]
exclude = ["benches", "crates/bevy_ecs_compile_fail_tests"]
members = ["crates/*", "examples/ios", "tools/ci", "errors"]

[features]
default = [
  "animation",
  "bevy_audio",
  "bevy_gilrs",
  "bevy_winit",
  "render",
  "png",
  "hdr",
  "vorbis",
  "x11",
  "filesystem_watcher",
]


# Force dynamic linking, which improves iterative compile times
dynamic = ["bevy_dylib"]

# Rendering support
render = [
  "bevy_internal/bevy_core_pipeline",
  "bevy_internal/bevy_pbr",
  "bevy_internal/bevy_gltf",
  "bevy_internal/bevy_render",
  "bevy_internal/bevy_sprite",
  "bevy_internal/bevy_text",
  "bevy_internal/bevy_ui",
]

xr = ["bevy_internal/bevy_xr"]

# Optional bevy crates
bevy_animation = ["bevy_internal/bevy_animation"]
bevy_audio = ["bevy_internal/bevy_audio"]
bevy_core_pipeline = ["bevy_internal/bevy_core_pipeline"]
bevy_dynamic_plugin = ["bevy_internal/bevy_dynamic_plugin"]
bevy_gilrs = ["bevy_internal/bevy_gilrs"]
bevy_gltf = ["bevy_internal/bevy_gltf"]
bevy_pbr = ["bevy_internal/bevy_pbr"]
bevy_render = ["bevy_internal/bevy_render"]
bevy_sprite = ["bevy_internal/bevy_sprite"]
bevy_text = ["bevy_internal/bevy_text"]
bevy_ui = ["bevy_internal/bevy_ui"]
bevy_winit = ["bevy_internal/bevy_winit"]
bevy_openxr = ["bevy_internal/bevy_xr", "bevy_internal/bevy_openxr"]

# Tracing features
trace_chrome = ["trace", "bevy_internal/trace_chrome"]
trace_tracy = ["trace", "bevy_internal/trace_tracy"]
trace = ["bevy_internal/trace"]
wgpu_trace = ["bevy_internal/wgpu_trace"]

# Image format support for texture loading (PNG and HDR are enabled by default)
hdr = ["bevy_internal/hdr"]
png = ["bevy_internal/png"]
tga = ["bevy_internal/tga"]
jpeg = ["bevy_internal/jpeg"]
bmp = ["bevy_internal/bmp"]
basis-universal = ["bevy_internal/basis-universal"]
dds = ["bevy_internal/dds"]
ktx2 = ["bevy_internal/ktx2"]
# For ktx2 supercompression
zlib = ["bevy_internal/zlib"]
zstd = ["bevy_internal/zstd"]

# Audio format support (vorbis is enabled by default)
flac = ["bevy_internal/flac"]
mp3 = ["bevy_internal/mp3"]
vorbis = ["bevy_internal/vorbis"]
wav = ["bevy_internal/wav"]

# Enable watching file system for asset hot reload
filesystem_watcher = ["bevy_internal/filesystem_watcher"]

serialize = ["bevy_internal/serialize"]

# Display server protocol support (X11 is enabled by default)
wayland = ["bevy_internal/wayland"]
x11 = ["bevy_internal/x11"]

# Enable rendering of font glyphs using subpixel accuracy
subpixel_glyph_atlas = ["bevy_internal/subpixel_glyph_atlas"]

# Enable systems that allow for automated testing on CI
bevy_ci_testing = ["bevy_internal/bevy_ci_testing"]

# Enable the "debug asset server" for hot reloading internal assets
debug_asset_server = ["bevy_internal/debug_asset_server"]

# Enable animation support, and glTF animation loading
animation = ["bevy_internal/animation"]

[dependencies]
bevy_dylib = { path = "crates/bevy_dylib", version = "0.8.0-dev", default-features = false, optional = true }
bevy_internal = { path = "crates/bevy_internal", version = "0.8.0-dev", default-features = false }

[target.'cfg(target_arch = "wasm32")'.dependencies]
bevy_internal = { path = "crates/bevy_internal", version = "0.8.0-dev", default-features = false, features = [
  "webgl",
] }

[dev-dependencies]
anyhow = "1.0.4"
rand = "0.8.0"
ron = "0.7.0"
serde = { version = "1", features = ["derive"] }
bytemuck = "1.7"
# Needed to poll Task examples
futures-lite = "1.11.3"
crossbeam-channel = "0.5.0"

[[example]]
name = "hello_world"
path = "examples/hello_world.rs"

# 2D Rendering
[[example]]
name = "move_sprite"
path = "examples/2d/move_sprite.rs"

[[example]]
name = "rotation"
path = "examples/2d/rotation.rs"

[[example]]
name = "mesh2d"
path = "examples/2d/mesh2d.rs"

[[example]]
name = "mesh2d_manual"
path = "examples/2d/mesh2d_manual.rs"

[[example]]
name = "rect"
path = "examples/2d/rect.rs"

[[example]]
name = "sprite"
path = "examples/2d/sprite.rs"

[[example]]
name = "sprite_flipping"
path = "examples/2d/sprite_flipping.rs"

[[example]]
name = "sprite_sheet"
path = "examples/2d/sprite_sheet.rs"

[[example]]
name = "text2d"
path = "examples/2d/text2d.rs"

[[example]]
name = "texture_atlas"
path = "examples/2d/texture_atlas.rs"

# 3D Rendering
[[example]]
name = "3d_scene"
path = "examples/3d/3d_scene.rs"

[[example]]
name = "lighting"
path = "examples/3d/lighting.rs"

[[example]]
name = "load_gltf"
path = "examples/3d/load_gltf.rs"

[[example]]
name = "msaa"
path = "examples/3d/msaa.rs"

[[example]]
name = "orthographic"
path = "examples/3d/orthographic.rs"

[[example]]
name = "parenting"
path = "examples/3d/parenting.rs"

[[example]]
name = "pbr"
path = "examples/3d/pbr.rs"

[[example]]
name = "shadow_biases"
path = "examples/3d/shadow_biases.rs"

[[example]]
name = "shadow_caster_receiver"
path = "examples/3d/shadow_caster_receiver.rs"

[[example]]
name = "spherical_area_lights"
path = "examples/3d/spherical_area_lights.rs"

[[example]]
name = "texture"
path = "examples/3d/texture.rs"

[[example]]
name = "render_to_texture"
path = "examples/3d/render_to_texture.rs"

[[example]]
name = "two_passes"
path = "examples/3d/two_passes.rs"

[[example]]
name = "update_gltf_scene"
path = "examples/3d/update_gltf_scene.rs"

[[example]]
name = "wireframe"
path = "examples/3d/wireframe.rs"

# Animation
[[example]]
name = "animated_fox"
path = "examples/animation/animated_fox.rs"

[[example]]
name = "animated_transform"
path = "examples/animation/animated_transform.rs"

[[example]]
name = "custom_skinned_mesh"
path = "examples/animation/custom_skinned_mesh.rs"

[[example]]
name = "gltf_skinned_mesh"
path = "examples/animation/gltf_skinned_mesh.rs"

# Application
[[example]]
name = "custom_loop"
path = "examples/app/custom_loop.rs"

[[example]]
name = "drag_and_drop"
path = "examples/app/drag_and_drop.rs"

[[example]]
name = "empty"
path = "examples/app/empty.rs"

[[example]]
name = "empty_defaults"
path = "examples/app/empty_defaults.rs"

[[example]]
name = "headless"
path = "examples/app/headless.rs"

[[example]]
name = "logs"
path = "examples/app/logs.rs"

[[example]]
name = "plugin"
path = "examples/app/plugin.rs"

[[example]]
name = "plugin_group"
path = "examples/app/plugin_group.rs"

[[example]]
name = "return_after_run"
path = "examples/app/return_after_run.rs"

[[example]]
name = "thread_pool_resources"
path = "examples/app/thread_pool_resources.rs"

[[example]]
name = "headless_defaults"
path = "examples/app/headless_defaults.rs"

[[example]]
name = "without_winit"
path = "examples/app/without_winit.rs"

# Assets
[[example]]
name = "asset_loading"
path = "examples/asset/asset_loading.rs"

[[example]]
name = "custom_asset"
path = "examples/asset/custom_asset.rs"

[[example]]
name = "custom_asset_io"
path = "examples/asset/custom_asset_io.rs"

[[example]]
name = "hot_asset_reloading"
path = "examples/asset/hot_asset_reloading.rs"

# Async Tasks
[[example]]
name = "async_compute"
path = "examples/async_tasks/async_compute.rs"

[[example]]
name = "external_source_external_thread"
path = "examples/async_tasks/external_source_external_thread.rs"

# Audio
[[example]]
name = "audio"
path = "examples/audio/audio.rs"

[[example]]
name = "audio_control"
path = "examples/audio/audio_control.rs"

# Diagnostics
[[example]]
name = "log_diagnostics"
path = "examples/diagnostics/log_diagnostics.rs"

[[example]]
name = "custom_diagnostic"
path = "examples/diagnostics/custom_diagnostic.rs"

# ECS (Entity Component System)
[[example]]
name = "ecs_guide"
path = "examples/ecs/ecs_guide.rs"

[[example]]
name = "component_change_detection"
path = "examples/ecs/component_change_detection.rs"

[[example]]
name = "custom_query_param"
path = "examples/ecs/custom_query_param.rs"

[[example]]
name = "event"
path = "examples/ecs/event.rs"

[[example]]
name = "fixed_timestep"
path = "examples/ecs/fixed_timestep.rs"

[[example]]
name = "generic_system"
path = "examples/ecs/generic_system.rs"

[[example]]
name = "hierarchy"
path = "examples/ecs/hierarchy.rs"

[[example]]
name = "iter_combinations"
path = "examples/ecs/iter_combinations.rs"

[[example]]
name = "parallel_query"
path = "examples/ecs/parallel_query.rs"

[[example]]
name = "removal_detection"
path = "examples/ecs/removal_detection.rs"

[[example]]
name = "startup_system"
path = "examples/ecs/startup_system.rs"

[[example]]
name = "state"
path = "examples/ecs/state.rs"

[[example]]
name = "system_chaining"
path = "examples/ecs/system_chaining.rs"

[[example]]
name = "system_closure"
path = "examples/ecs/system_closure.rs"

[[example]]
name = "system_param"
path = "examples/ecs/system_param.rs"

[[example]]
name = "system_sets"
path = "examples/ecs/system_sets.rs"

[[example]]
name = "timers"
path = "examples/ecs/timers.rs"

# Games
[[example]]
name = "alien_cake_addict"
path = "examples/games/alien_cake_addict.rs"

[[example]]
name = "breakout"
path = "examples/games/breakout.rs"

[[example]]
name = "contributors"
path = "examples/games/contributors.rs"

[[example]]
name = "game_menu"
path = "examples/games/game_menu.rs"

# Input
[[example]]
name = "char_input_events"
path = "examples/input/char_input_events.rs"

[[example]]
name = "gamepad_input"
path = "examples/input/gamepad_input.rs"

[[example]]
name = "gamepad_input_events"
path = "examples/input/gamepad_input_events.rs"

[[example]]
name = "keyboard_input"
path = "examples/input/keyboard_input.rs"

[[example]]
name = "keyboard_modifiers"
path = "examples/input/keyboard_modifiers.rs"

[[example]]
name = "keyboard_input_events"
path = "examples/input/keyboard_input_events.rs"

[[example]]
name = "mouse_input"
path = "examples/input/mouse_input.rs"

[[example]]
name = "mouse_input_events"
path = "examples/input/mouse_input_events.rs"

[[example]]
name = "mouse_grab"
path = "examples/input/mouse_grab.rs"

[[example]]
name = "touch_input"
path = "examples/input/touch_input.rs"

[[example]]
name = "touch_input_events"
path = "examples/input/touch_input_events.rs"

# Reflection
[[example]]
name = "reflection"
path = "examples/reflection/reflection.rs"

[[example]]
name = "generic_reflection"
path = "examples/reflection/generic_reflection.rs"

[[example]]
name = "reflection_types"
path = "examples/reflection/reflection_types.rs"

[[example]]
name = "trait_reflection"
path = "examples/reflection/trait_reflection.rs"

# Scene
[[example]]
name = "scene"
path = "examples/scene/scene.rs"

# Shaders
[[example]]
name = "custom_vertex_attribute"
path = "examples/shader/custom_vertex_attribute.rs"

[[example]]
name = "shader_defs"
path = "examples/shader/shader_defs.rs"

[[example]]
name = "shader_material"
path = "examples/shader/shader_material.rs"

[[example]]
name = "shader_material_screenspace_texture"
path = "examples/shader/shader_material_screenspace_texture.rs"

[[example]]
name = "shader_material_glsl"
path = "examples/shader/shader_material_glsl.rs"

[[example]]
name = "shader_instancing"
path = "examples/shader/shader_instancing.rs"

[[example]]
name = "animate_shader"
path = "examples/shader/animate_shader.rs"

[[example]]
name = "compute_shader_game_of_life"
path = "examples/shader/compute_shader_game_of_life.rs"

# Stress tests

[[example]]
name = "bevymark"
path = "examples/stress_tests/bevymark.rs"

[[example]]
name = "many_cubes"
path = "examples/stress_tests/many_cubes.rs"

[[example]]
name = "many_lights"
path = "examples/stress_tests/many_lights.rs"

[[example]]
name = "many_sprites"
path = "examples/stress_tests/many_sprites.rs"

[[example]]
name = "transform_hierarchy"
path = "examples/stress_tests/transform_hierarchy.rs"

# Tools

[[example]]
name = "scene_viewer"
path = "examples/tools/scene_viewer.rs"

# Transforms
[[example]]
name = "global_vs_local_translation"
path = "examples/transforms/global_vs_local_translation.rs"

[[example]]
name = "3d_rotation"
path = "examples/transforms/3d_rotation.rs"

[[example]]
name = "scale"
path = "examples/transforms/scale.rs"

[[example]]
name = "transform"
path = "examples/transforms/transform.rs"

[[example]]
name = "translation"
path = "examples/transforms/translation.rs"

# UI (User Interface)
[[example]]
name = "button"
path = "examples/ui/button.rs"

[[example]]
name = "font_atlas_debug"
path = "examples/ui/font_atlas_debug.rs"

[[example]]
name = "text"
path = "examples/ui/text.rs"

[[example]]
name = "text_debug"
path = "examples/ui/text_debug.rs"

[[example]]
name = "ui"
path = "examples/ui/ui.rs"

# Window
[[example]]
name = "clear_color"
path = "examples/window/clear_color.rs"

[[example]]
name = "low_power"
path = "examples/window/low_power.rs"

[[example]]
name = "multiple_windows"
path = "examples/window/multiple_windows.rs"

[[example]]
name = "scale_factor_override"
path = "examples/window/scale_factor_override.rs"

[[example]]
name = "transparent_window"
path = "examples/window/transparent_window.rs"

[[example]]
name = "window_settings"
path = "examples/window/window_settings.rs"

<<<<<<< HEAD
# XR
[[example]]
name = "vr_cubes"
path = "examples/xr/vr_cubes.rs"
required-features = ["bevy_openxr"]

[[example]]
name = "vr_cubes_android"
path = "examples/xr/vr_cubes.rs"
required-features = ["bevy_openxr"]
crate-type = ["cdylib"]
=======
[[example]]
name = "resizing"
path = "tests/window/resizing.rs"

[[example]]
name = "minimising"
path = "tests/window/minimising.rs"

>>>>>>> b9102b88

# Android
[[example]]
crate-type = ["cdylib"]
name = "android"
path = "examples/android/android.rs"

[package.metadata.android]
apk_label = "Bevy Example"
assets = "assets"
res = "assets/android-res"
icon = "@mipmap/ic_launcher"
build_targets = [
  "aarch64-linux-android",
  #"armv7-linux-androideabi",
]
runtime_libs = "libs"

[package.metadata.android.sdk]
min_sdk_version = 16
target_sdk_version = 26

[package.metadata.android.application]

[[package.metadata.android.application.meta_data]]
name = "com.samsung.android.vr.application.mode"
value = "vr_only"

[package.metadata.android.application.activity]
theme = "@android:style/Theme.Black.NoTitleBar.Fullscreen"
config_changes = "density|keyboard|keyboardHidden|navigation|orientation|screenLayout|screenSize|uiMode"
launch_mode = "singleTask"
orientation = "landscape"
resizeable_activity = "false"

[[package.metadata.android.application.activity.intent_filter]]
actions = ["android.intent.action.MAIN"]
categories = [
  "com.oculus.intent.category.VR",
  "android.intent.category.LAUNCHER",
  "android.intent.category.INFO",
]<|MERGE_RESOLUTION|>--- conflicted
+++ resolved
@@ -623,7 +623,6 @@
 name = "window_settings"
 path = "examples/window/window_settings.rs"
 
-<<<<<<< HEAD
 # XR
 [[example]]
 name = "vr_cubes"
@@ -635,7 +634,7 @@
 path = "examples/xr/vr_cubes.rs"
 required-features = ["bevy_openxr"]
 crate-type = ["cdylib"]
-=======
+
 [[example]]
 name = "resizing"
 path = "tests/window/resizing.rs"
@@ -644,7 +643,6 @@
 name = "minimising"
 path = "tests/window/minimising.rs"
 
->>>>>>> b9102b88
 
 # Android
 [[example]]
