<!-- MD024 - The Headers from the Platform-Specific Examples should be identical  -->
<!-- markdownlint-disable-file MD024 -->

# Examples

These examples demonstrate the main features of Bevy and how to use them.
To run an example, use the command `cargo run --example <Example>`, and add the option `--features x11` or `--features wayland` to force the example to run on a specific window compositor, e.g.

```sh
cargo run --features wayland --example hello_world
```

**⚠️ Note: for users of releases on crates.io!**

There are often large differences and incompatible API changes between the latest [crates.io](https://crates.io/crates/bevy) release and the development version of Bevy in the git main branch!

If you are using a released version of bevy, you need to make sure you are viewing the correct version of the examples!

- Latest release: [https://github.com/bevyengine/bevy/tree/latest/examples](https://github.com/bevyengine/bevy/tree/latest/examples)
- Specific version, such as `0.4`: [https://github.com/bevyengine/bevy/tree/v0.4.0/examples](https://github.com/bevyengine/bevy/tree/v0.4.0/examples)

When you clone the repo locally to run the examples, use `git checkout` to get the correct version:

```bash
# `latest` always points to the newest release
git checkout latest
# or use a specific version
git checkout v0.4.0
```

---

## Table of Contents

- [Examples](#examples)
  - [Table of Contents](#table-of-contents)
- [The Bare Minimum](#the-bare-minimum)
  - [Hello, World!](#hello-world)
- [Cross-Platform Examples](#cross-platform-examples)
  - [2D Rendering](#2d-rendering)
  - [3D Rendering](#3d-rendering)
  - [Animation](#animation)
  - [Application](#application)
  - [Assets](#assets)
  - [Async Tasks](#async-tasks)
  - [Audio](#audio)
  - [Diagnostics](#diagnostics)
  - [ECS (Entity Component System)](#ecs-entity-component-system)
  - [Games](#games)
  - [Input](#input)
  - [Reflection](#reflection)
  - [Scene](#scene)
  - [Shaders](#shaders)
  - [Stress Tests](#stress-tests)
  - [Tests](#tests)
  - [Tools](#tools)
  - [Transforms](#transforms)
  - [UI (User Interface)](#ui-user-interface)
  - [Window](#window)
- [Platform-Specific Examples](#platform-specific-examples)
  - [Android](#android)
    - [Setup](#setup)
    - [Build & Run](#build--run)
    - [Old phones](#old-phones)
  - [iOS](#ios)
    - [Setup](#setup-1)
    - [Build & Run](#build--run-1)
  - [WASM](#wasm)
    - [Setup](#setup-2)
    - [Build & Run](#build--run-2)
<<<<<<< HEAD
  - [XR (Virtual Reality)](#xr-virtual-reality)
    - [Setup](#setup-3)
=======
    - [Loading Assets](#loading-assets)
>>>>>>> bevy/main

# The Bare Minimum

<!-- MD026 - Hello, World! looks better with the ! -->
<!-- markdownlint-disable-next-line MD026 -->
## Hello, World!

Example | File | Description
--- | --- | ---
`hello_world` | [`hello_world.rs`](./hello_world.rs) | Runs a minimal example that outputs "hello world"

# Cross-Platform Examples

## 2D Rendering

Example | File | Description
--- | --- | ---
`move_sprite` | [`2d/move_sprite.rs`](./2d/move_sprite.rs) | Changes the transform of a sprite.
`mesh2d` | [`2d/mesh2d.rs`](./2d/mesh2d.rs) | Renders a 2d mesh
`mesh2d_manual` | [`2d/mesh2d_manual.rs`](./2d/mesh2d_manual.rs) | Renders a custom mesh "manually" with "mid-level" renderer apis.
`mesh2d_vertex_color_texture` | [`2d/mesh2d_vertex_color_texture.rs`](./2d/mesh2d_vertex_color_texture.rs) | Renders a 2d mesh with vertex color attributes.
`shapes` | [`2d/shapes.rs`](./2d/shapes.rs) | Renders a rectangle, circle, and hexagon
`sprite` | [`2d/sprite.rs`](./2d/sprite.rs) | Renders a sprite
`sprite_sheet` | [`2d/sprite_sheet.rs`](./2d/sprite_sheet.rs) | Renders an animated sprite
`text2d` | [`2d/text2d.rs`](./2d/text2d.rs) | Generates text in 2d
`sprite_flipping` | [`2d/sprite_flipping.rs`](./2d/sprite_flipping.rs) | Renders a sprite flipped along an axis
`texture_atlas` | [`2d/texture_atlas.rs`](./2d/texture_atlas.rs) | Generates a texture atlas (sprite sheet) from individual sprites
`rotation` | [`2d/rotation.rs`](./2d/rotation.rs) | Demonstrates rotating entities in 2D with quaternions
`transparency_2d` | [`2d/transparency_2d.rs`](./2d/transparency_2d.rs) | Demonstrates transparency in 2d

## 3D Rendering

Example | File | Description
--- | --- | ---
`3d_scene` | [`3d/3d_scene.rs`](./3d/3d_scene.rs) | Simple 3D scene with basic shapes and lighting
`3d_shapes` | [`3d/shapes.rs`](./3d/shapes.rs) | A scene showcasing the built-in 3D shapes
`lighting` | [`3d/lighting.rs`](./3d/lighting.rs) | Illustrates various lighting options in a simple scene
`load_gltf` | [`3d/load_gltf.rs`](./3d/load_gltf.rs) | Loads and renders a gltf file as a scene
`msaa` | [`3d/msaa.rs`](./3d/msaa.rs) | Configures MSAA (Multi-Sample Anti-Aliasing) for smoother edges
`orthographic` | [`3d/orthographic.rs`](./3d/orthographic.rs) | Shows how to create a 3D orthographic view (for isometric-look games or CAD applications)
`parenting` | [`3d/parenting.rs`](./3d/parenting.rs) | Demonstrates parent->child relationships and relative transformations
`pbr` | [`3d/pbr.rs`](./3d/pbr.rs) | Demonstrates use of Physically Based Rendering (PBR) properties
`render_to_texture` | [`3d/render_to_texture.rs`](./3d/render_to_texture.rs) | Shows how to render to a texture, useful for mirrors, UI, or exporting images
<<<<<<< HEAD
<<<<<<< HEAD
=======
`two_passes` | [`3d/two_passes.rs`](./3d/two_passes.rs) | Shows how to render multiple passes to the same window, useful for rendering different views or drawing an object on top regardless of depth
>>>>>>> bevy/main
=======
>>>>>>> b7d784de
`shadow_caster_receiver` | [`3d/shadow_caster_receiver.rs`](./3d/shadow_caster_receiver.rs) | Demonstrates how to prevent meshes from casting/receiving shadows in a 3d scene
`shadow_biases` | [`3d/shadow_biases.rs`](./3d/shadow_biases.rs) | Demonstrates how shadow biases affect shadows in a 3d scene
`spherical_area_lights` | [`3d/spherical_area_lights.rs`](./3d/spherical_area_lights.rs) | Demonstrates how point light radius values affect light behavior.
`split_screen` | [`3d/split_screen.rs`](./3d/split_screen.rs) | Demonstrates how to render two cameras to the same window to accomplish "split screen".
`texture` | [`3d/texture.rs`](./3d/texture.rs) | Shows configuration of texture materials
`transparency_3d` | [`3d/transparency_3d.rs`](./3d/transparency_3d.rs) | Demonstrates transparency in 3d
`two_passes` | [`3d/two_passes.rs`](./3d/two_passes.rs) | Renders two 3d passes to the same window from different perspectives.
`update_gltf_scene` | [`3d/update_gltf_scene.rs`](./3d/update_gltf_scene.rs) | Update a scene from a gltf file, either by spawning the scene as a child of another entity, or by accessing the entities of the scene
`vertex_colors` | [`3d/vertex_colors.rs`](./3d/vertex_colors.rs) | Shows the use of vertex colors
`wireframe` | [`3d/wireframe.rs`](./3d/wireframe.rs) | Showcases wireframe rendering

## Animation

Example | File | Description
--- | --- | ---
`animated_fox` | [`animation/animated_fox.rs`](./animation/animated_fox.rs) | Plays an animation from a skinned glTF.
`animated_transform` | [`animation/animated_transform.rs`](./animation/animated_transform.rs) | Create and play an animation defined by code that operates on the `Transform` component.
`custom_skinned_mesh` | [`animation/custom_skinned_mesh.rs`](./animation/custom_skinned_mesh.rs) | Skinned mesh example with mesh and joints data defined in code.
`gltf_skinned_mesh` | [`animation/gltf_skinned_mesh.rs`](./animation/gltf_skinned_mesh.rs) | Skinned mesh example with mesh and joints data loaded from a glTF file.

## Application

Example | File | Description
--- | --- | ---
`custom_loop` | [`app/custom_loop.rs`](./app/custom_loop.rs) | Demonstrates how to create a custom runner (to update an app manually).
`drag_and_drop` | [`app/drag_and_drop.rs`](./app/drag_and_drop.rs) | An example that shows how to handle drag and drop in an app.
`empty` | [`app/empty.rs`](./app/empty.rs) | An empty application (does nothing)
`empty_defaults` | [`app/empty_defaults.rs`](./app/empty_defaults.rs) | An empty application with default plugins
`headless` | [`app/headless.rs`](./app/headless.rs) | An application that runs without default plugins
`headless_defaults` | [`app/headless_defaults.rs`](./app/headless_defaults.rs) | An application that runs with default plugins, but without an actual renderer
`logs` | [`app/logs.rs`](./app/logs.rs) | Illustrate how to use generate log output
`plugin` | [`app/plugin.rs`](./app/plugin.rs) | Demonstrates the creation and registration of a custom plugin
`plugin_group` | [`app/plugin_group.rs`](./app/plugin_group.rs) | Demonstrates the creation and registration of a custom plugin group
`return_after_run` | [`app/return_after_run.rs`](./app/return_after_run.rs) | Show how to return to main after the Bevy app has exited
`thread_pool_resources` | [`app/thread_pool_resources.rs`](./app/thread_pool_resources.rs) | Creates and customizes the internal thread pool
`without_winit` | [`app/without_winit.rs`](./app/without_winit.rs) | Create an application without winit (runs single time, no event loop)

## Assets

Example | File | Description
--- | --- | ---
`asset_loading` | [`asset/asset_loading.rs`](./asset/asset_loading.rs) | Demonstrates various methods to load assets
`custom_asset` | [`asset/custom_asset.rs`](./asset/custom_asset.rs) | Implements a custom asset loader
`custom_asset_io` | [`asset/custom_asset_io.rs`](./asset/custom_asset_io.rs) | Implements a custom asset io loader
`hot_asset_reloading` | [`asset/hot_asset_reloading.rs`](./asset/hot_asset_reloading.rs) | Demonstrates automatic reloading of assets when modified on disk

## Async Tasks

Example | File | Description
--- | --- | ---
`async_compute` | [`async_tasks/async_compute.rs`](async_tasks/async_compute.rs) | How to use `AsyncComputeTaskPool` to complete longer running tasks
`external_source_external_thread` | [`async_tasks/external_source_external_thread.rs`](async_tasks/external_source_external_thread.rs) | How to use an external thread to run an infinite task and communicate with a channel

## Audio

Example | File | Description
--- | --- | ---
`audio` | [`audio/audio.rs`](./audio/audio.rs) | Shows how to load and play an audio file
`audio_control` | [`audio/audio_control.rs`](./audio/audio_control.rs) | Shows how to load and play an audio file, and control how it's played

## Diagnostics

Example | File | Description
--- | --- | ---
`custom_diagnostic` | [`diagnostics/custom_diagnostic.rs`](./diagnostics/custom_diagnostic.rs) | Shows how to create a custom diagnostic
`log_diagnostics` | [`diagnostics/log_diagnostics.rs`](./diagnostics/log_diagnostics.rs) | Add a plugin that logs diagnostics, like frames per second (FPS), to the console

## ECS (Entity Component System)

Example | File | Description
--- | --- | ---
`ecs_guide` | [`ecs/ecs_guide.rs`](./ecs/ecs_guide.rs) | Full guide to Bevy's ECS
`component_change_detection` | [`ecs/component_change_detection.rs`](./ecs/component_change_detection.rs) | Change detection on components
`custom_query_param` | [`ecs/custom_query_param.rs`](./ecs/custom_query_param.rs) | Groups commonly used compound queries and query filters into a single type
`event` | [`ecs/event.rs`](./ecs/event.rs) | Illustrates event creation, activation, and reception
`fixed_timestep` | [`ecs/fixed_timestep.rs`](./ecs/fixed_timestep.rs) | Shows how to create systems that run every fixed timestep, rather than every tick
`generic_system` | [`ecs/generic_system.rs`](./ecs/generic_system.rs) | Shows how to create systems that can be reused with different types
`hierarchy` | [`ecs/hierarchy.rs`](./ecs/hierarchy.rs) | Creates a hierarchy of parents and children entities
`iter_combinations` | [`ecs/iter_combinations.rs`](./ecs/iter_combinations.rs) | Shows how to iterate over combinations of query results.
`parallel_query` | [`ecs/parallel_query.rs`](./ecs/parallel_query.rs) | Illustrates parallel queries with `ParallelIterator`
`removal_detection` | [`ecs/removal_detection.rs`](./ecs/removal_detection.rs) | Query for entities that had a specific component removed in a previous stage during the current frame.
`startup_system` | [`ecs/startup_system.rs`](./ecs/startup_system.rs) | Demonstrates a startup system (one that runs once when the app starts up)
`state` | [`ecs/state.rs`](./ecs/state.rs) | Illustrates how to use States to control transitioning from a Menu state to an InGame state
`system_chaining` | [`ecs/system_chaining.rs`](./ecs/system_chaining.rs) | Chain two systems together, specifying a return type in a system (such as `Result`)
`system_closure` | [`ecs/system_closure.rs`](./ecs/system_closure.rs) | Show how to use closures as systems, and how to configure `Local` variables by capturing external state
`system_param` | [`ecs/system_param.rs`](./ecs/system_param.rs) | Illustrates creating custom system parameters with `SystemParam`
`system_sets` | [`ecs/system_sets.rs`](./ecs/system_sets.rs) | Shows `SystemSet` use along with run criterion
`timers` | [`ecs/timers.rs`](./ecs/timers.rs) | Illustrates ticking `Timer` resources inside systems and handling their state

## Games

Example | File | Description
--- | --- | ---
`alien_cake_addict` | [`games/alien_cake_addict.rs`](./games/alien_cake_addict.rs) | Eat the cakes. Eat them all. An example 3D game
`breakout` | [`games/breakout.rs`](./games/breakout.rs) | An implementation of the classic game "Breakout"
`contributors` | [`games/contributors.rs`](./games/contributors.rs) | Displays each contributor as a bouncy bevy-ball!
`game_menu` | [`games/game_menu.rs`](./games/game_menu.rs) | A simple game menu

## Input

Example | File | Description
--- | --- | ---
`char_input_events` | [`input/char_input_events.rs`](./input/char_input_events.rs) | Prints out all chars as they are inputted.
`gamepad_input` | [`input/gamepad_input.rs`](./input/gamepad_input.rs) | Shows handling of gamepad input, connections, and disconnections
`gamepad_input_events` | [`input/gamepad_input_events.rs`](./input/gamepad_input_events.rs) | Iterates and prints gamepad input and connection events
`keyboard_input` | [`input/keyboard_input.rs`](./input/keyboard_input.rs) | Demonstrates handling a key press/release
`keyboard_input_events` | [`input/keyboard_input_events.rs`](./input/keyboard_input_events.rs) | Prints out all keyboard events
`keyboard_modifiers` | [`input/keyboard_modifiers.rs`](./input/keyboard_modifiers.rs) | Demonstrates using key modifiers (ctrl, shift)
`mouse_input` | [`input/mouse_input.rs`](./input/mouse_input.rs) | Demonstrates handling a mouse button press/release
`mouse_input_events` | [`input/mouse_input_events.rs`](./input/mouse_input_events.rs) | Prints out all mouse events (buttons, movement, etc.)
`mouse_grab` | [`input/mouse_grab.rs`](./input/mouse_grab.rs) | Demonstrates how to grab the mouse, locking the cursor to the app's screen
`touch_input` | [`input/touch_input.rs`](./input/touch_input.rs) | Displays touch presses, releases, and cancels
`touch_input_events` | [`input/touch_input_events.rs`](./input/touch_input_events.rs) | Prints out all touch inputs

## Reflection

Example | File | Description
--- | --- | ---
`reflection` | [`reflection/reflection.rs`](./reflection/reflection.rs) | Demonstrates how reflection in Bevy provides a way to dynamically interact with Rust types
`generic_reflection` | [`reflection/generic_reflection.rs`](./reflection/generic_reflection.rs) | Registers concrete instances of generic types that may be used with reflection
`reflection_types` | [`reflection/reflection_types.rs`](./reflection/reflection_types.rs) | Illustrates the various reflection types available
`trait_reflection` | [`reflection/trait_reflection.rs`](./reflection/trait_reflection.rs) | Allows reflection with trait objects

## Scene

Example | File | Description
--- | --- | ---
`scene` | [`scene/scene.rs`](./scene/scene.rs) | Demonstrates loading from and saving scenes to files

## Shaders

These examples demonstrate how to implement different shaders in user code.

A shader in its most common usage is a small program that is run by the GPU per-vertex in a mesh (a vertex shader)
or per-affected-screen-fragment (a fragment shader.) The GPU executes these programs in a highly parallel way.

There are also compute shaders which are used for more general processing leveraging the GPU’s parallelism.

Example | File | Description
--- | --- | ---
`animate_shader` | [`shader/animate_shader.rs`](./shader/animate_shader.rs) | A shader that uses dynamic data like the time since startup.
`compute_shader_game_of_life` | [`shader/compute_shader_game_of_life.rs`](./shader/compute_shader_game_of_life.rs) | A compute shader that simulates Conway's Game of Life.
`custom_vertex_attribute` | [`shader/custom_vertex_attribute.rs`](./shader/custom_vertex_attribute.rs) | A shader that reads a mesh's custom vertex attribute.
`post_processing` | [`shader/post_processing.rs`](./shader/post_processing.rs) | A custom post processing effect, using two cameras, with one reusing the render texture of the first one.
`shader_defs` | [`shader/shader_defs.rs`](./shader/shader_defs.rs) | A shader that uses "shaders defs" (a bevy tool to selectively toggle parts of a shader).
`shader_instancing` | [`shader/shader_instancing.rs`](./shader/shader_instancing.rs) | A shader that renders a mesh multiple times in one draw call.
`shader_material` | [`shader/shader_material.rs`](./shader/shader_material.rs) | A shader and a material that uses it.
`shader_material_glsl` | [`shader/shader_material_glsl.rs`](./shader/shader_material_glsl.rs) | A shader that uses the GLSL shading language.
`shader_material_screenspace_texture` | [`shader/shader_material_screenspace_texture.rs`](./shader/shader_material_screenspace_texture.rs) | A shader that samples a texture with view-independent UV coordinates.

## Stress Tests

These examples are used to test the performance and stability of various parts of the engine in an isolated way.

Due to the focus on performance it's recommended to run the stress tests in release mode:

```sh
cargo run --release --example <example name>
```

Example | File | Description
--- | --- | ---
`bevymark` | [`stress_tests/bevymark.rs`](./stress_tests/bevymark.rs) | A heavy sprite rendering workload to benchmark your system with Bevy
`many_cubes` | [`stress_tests/many_cubes.rs`](./stress_tests/many_cubes.rs) | Simple benchmark to test per-entity draw overhead. Run with the `sphere` argument to test frustum culling.
`many_foxes` | [`stress_tests/many_foxes.rs`](./stress_tests/many_foxes.rs) | Loads an animated fox model and spawns lots of them. Good for testing skinned mesh performance. Takes an unsigned integer argument for the number of foxes to spawn. Defaults to 1000.
`many_lights` | [`stress_tests/many_lights.rs`](./stress_tests/many_lights.rs) | Simple benchmark to test rendering many point lights. Run with `WGPU_SETTINGS_PRIO=webgl2` to restrict to uniform buffers and max 256 lights.
`many_sprites` | [`stress_tests/many_sprites.rs`](./stress_tests/many_sprites.rs) | Displays many sprites in a grid arragement! Used for performance testing.
`transform_hierarchy.rs` | [`stress_tests/transform_hierarchy.rs`](./stress_tests/transform_hierarchy.rs) | Various test cases for hierarchy and transform propagation performance

## Tests

Example | File | Description
--- | --- | ---
`how_to_test_systems` | [`../tests/how_to_test_systems.rs`](../tests/how_to_test_systems.rs) | How to test systems with commands, queries or resources

## Tools

Example | File | Description
--- | --- | ---
`scene_viewer` | [`tools/scene_viewer.rs`](./tools/scene_viewer.rs) | A simple way to view glTF models with Bevy. Just run `cargo run --release --example scene_viewer /path/to/model.gltf#Scene0`, replacing the path as appropriate. With no arguments it will load the FieldHelmet glTF model from the repository assets subdirectory.

## Transforms

Example | File | Description
--- | --- | ---
`3d_rotation` | [`transforms/3d_rotation.rs`](./transforms/3d_rotation.rs) | Illustrates how to (constantly) rotate an object around an axis
`global_vs_local_translation` | [`transforms/global_vs_local_translation.rs`](./transforms/global_vs_local_translation.rs) | Illustrates the difference between direction of a translation in respect to local object or global object Transform.
`scale` | [`transforms/scale.rs`](./transforms/scale.rs) | Illustrates how to scale an object in each direction
`transform` | [`transforms/transfrom.rs`](./transforms/transform.rs) | Shows multiple transformations of objects
`translation` | [`transforms/translation.rs`](./transforms/translation.rs) | Illustrates how to move an object along an axis

## UI (User Interface)

Example | File | Description
--- | --- | ---
`button` | [`ui/button.rs`](./ui/button.rs) | Illustrates creating and updating a button
`font_atlas_debug` | [`ui/font_atlas_debug.rs`](./ui/font_atlas_debug.rs) | Illustrates how FontAtlases are populated (used to optimize text rendering internally)
`text` | [`ui/text.rs`](./ui/text.rs) | Illustrates creating and updating text
`text_debug` | [`ui/text_debug.rs`](./ui/text_debug.rs) | An example for debugging text layout
`transparency_ui` | [`ui/transparency_ui.rs`](./ui/transparency_ui.rs) | Demonstrates transparency for UI
`ui` | [`ui/ui.rs`](./ui/ui.rs) | Illustrates various features of Bevy UI

## Window

Example | File | Description
--- | --- | ---
`clear_color` | [`window/clear_color.rs`](./window/clear_color.rs) | Creates a solid color window
`low_power` | [`window/low_power.rs`](./window/low_power.rs) | Demonstrates settings to reduce power use for bevy applications
`multiple_windows` | [`window/multiple_windows.rs`](./window/multiple_windows.rs) | Demonstrates creating multiple windows, and rendering to them
`scale_factor_override` | [`window/scale_factor_override.rs`](./window/scale_factor_override.rs) | Illustrates how to customize the default window settings
`transparent_window` | [`window/transparent_window.rs`](./window/transparent_window.rs) | Illustrates making the window transparent and hiding the window decoration
`window_settings` | [`window/window_settings.rs`](./window/window_settings.rs) | Demonstrates customizing default window settings

# Platform-Specific Examples

## Android

### Setup

```sh
rustup target add aarch64-linux-android armv7-linux-androideabi
cargo install cargo-apk
```

The Android SDK must be installed, and the environment variable `ANDROID_SDK_ROOT` set to the root Android `sdk` folder.

When using `NDK (Side by side)`, the environment variable `ANDROID_NDK_ROOT` must also be set to one of the NDKs in `sdk\ndk\[NDK number]`.

### Build & Run

To run on a device setup for Android development, run:

```sh
cargo apk run --example android
```

:warning: At this time Bevy does not work in Android Emulator.

When using Bevy as a library, the following fields must be added to `Cargo.toml`:

```toml
[package.metadata.android]
build_targets = ["aarch64-linux-android", "armv7-linux-androideabi"]
target_sdk_version = 29
min_sdk_version = 16
```

Please reference `cargo-apk` [README](https://crates.io/crates/cargo-apk) for other Android Manifest fields.

### Old phones

Bevy by default targets Android API level 29 in its examples which is the <!-- markdown-link-check-disable -->
[Play Store's minimum API to upload or update apps](https://developer.android.com/distribute/best-practices/develop/target-sdk). <!-- markdown-link-check-enable -->
Users of older phones may want to use an older API when testing.

To use a different API, the following fields must be updated in Cargo.toml:

```toml
[package.metadata.android]
target_sdk_version = >>API<<
min_sdk_version = >>API or less<<
```

Example | File | Description
--- | --- | ---
`android` | [`android/android.rs`](./android/android.rs) | The `3d/3d_scene.rs` example for Android

## iOS

### Setup

You need to install the correct rust targets:

- `aarch64-apple-ios`: iOS devices
- `x86_64-apple-ios`: iOS simulator on x86 processors
- `aarch64-apple-ios-sim`: iOS simulator on Apple processors

```sh
rustup target add aarch64-apple-ios x86_64-apple-ios aarch64-apple-ios-sim
```

### Build & Run

Using bash:

```sh
cd examples/ios
make run
```

In an ideal world, this will boot up, install and run the app for the first
iOS simulator in your `xcrun simctl devices list`. If this fails, you can
specify the simulator device UUID via:

```sh
DEVICE_ID=${YOUR_DEVICE_ID} make run
```

If you'd like to see xcode do stuff, you can run

```sh
open bevy_ios_example.xcodeproj/
```

which will open xcode. You then must push the zoom zoom play button and wait
for the magic.

Example | File | Description
--- | --- | ---
`ios` | [`ios/src/lib.rs`](./ios/src/lib.rs) | The `3d/3d_scene.rs` example for iOS

## WASM

### Setup

```sh
rustup target add wasm32-unknown-unknown
cargo install wasm-bindgen-cli
```

### Build & Run

Following is an example for `lighting`. For other examples, change the `lighting` in the
following command.

```sh
cargo run -p build-wasm-example -- lighting
```

This is the same as running

```sh
cargo build --release --example lighting --target wasm32-unknown-unknown
wasm-bindgen --out-name wasm_example --out-dir examples/wasm/target --target web target/wasm32-unknown-unknown/release/examples/lighting.wasm
```

The first command will build the example for the wasm target, creating a binary. Then,
[wasm-bindgen-cli](https://rustwasm.github.io/wasm-bindgen/reference/cli.html) is used to create
javascript bindings to this wasm file, which can be loaded using this
[example HTML file](./wasm/index.html).

Then serve `examples/wasm` directory to browser. i.e.

```sh
# cargo install basic-http-server
basic-http-server examples/wasm

# with python
python3 -m http.server --directory examples/wasm

# with ruby
ruby -run -ehttpd examples/wasm
```

### Loading Assets

To load assets, they need to be available in the folder examples/wasm/assets. Cloning this
repository will set it up as a symlink on Linux and macOS, but you will need to manually move
the assets on Windows.
Example | File | Description
--- | --- | ---
`hello_wasm` | [`wasm/hello_wasm.rs`](./wasm/hello_wasm.rs) | Runs a minimal example that logs "hello world" to the browser's console
`assets_wasm` | [`wasm/assets_wasm.rs`](./wasm/assets_wasm.rs) | Demonstrates how to load assets from wasm
`headless_wasm` | [`wasm/headless_wasm.rs`](./wasm/headless_wasm.rs) | Sets up a schedule runner and continually logs a counter to the browser's console
`winit_wasm` | [`wasm/winit_wasm.rs`](./wasm/winit_wasm.rs) | Logs user input to the browser's console. Requires the `bevy_winit` features

## XR (Virtual Reality)

### Setup

If you have a wired headset, you need to install and enable an OpenXR runtime. If you have a standalone headset that runs Android, follow [Android setup](#setup), then download the latest OpenXR SDK compatible with your headset and copy `libopenxr_loader.so` to `examples/libs/arm64-v8a`.

Example | File | Description
--- | --- | ---
`vr_cubes` | [`xr/vr_cubes.rs`](./xr/vr_cubes.rs) | Create floating cubes by pressing the trigger<|MERGE_RESOLUTION|>--- conflicted
+++ resolved
@@ -68,12 +68,9 @@
   - [WASM](#wasm)
     - [Setup](#setup-2)
     - [Build & Run](#build--run-2)
-<<<<<<< HEAD
+  - [Loading Assets](#loading-assets)
   - [XR (Virtual Reality)](#xr-virtual-reality)
     - [Setup](#setup-3)
-=======
-    - [Loading Assets](#loading-assets)
->>>>>>> bevy/main
 
 # The Bare Minimum
 
@@ -117,13 +114,6 @@
 `parenting` | [`3d/parenting.rs`](./3d/parenting.rs) | Demonstrates parent->child relationships and relative transformations
 `pbr` | [`3d/pbr.rs`](./3d/pbr.rs) | Demonstrates use of Physically Based Rendering (PBR) properties
 `render_to_texture` | [`3d/render_to_texture.rs`](./3d/render_to_texture.rs) | Shows how to render to a texture, useful for mirrors, UI, or exporting images
-<<<<<<< HEAD
-<<<<<<< HEAD
-=======
-`two_passes` | [`3d/two_passes.rs`](./3d/two_passes.rs) | Shows how to render multiple passes to the same window, useful for rendering different views or drawing an object on top regardless of depth
->>>>>>> bevy/main
-=======
->>>>>>> b7d784de
 `shadow_caster_receiver` | [`3d/shadow_caster_receiver.rs`](./3d/shadow_caster_receiver.rs) | Demonstrates how to prevent meshes from casting/receiving shadows in a 3d scene
 `shadow_biases` | [`3d/shadow_biases.rs`](./3d/shadow_biases.rs) | Demonstrates how shadow biases affect shadows in a 3d scene
 `spherical_area_lights` | [`3d/spherical_area_lights.rs`](./3d/spherical_area_lights.rs) | Demonstrates how point light radius values affect light behavior.
