This is a work-in-progress branch of bevy to add openxr support. It is based mostly off of [zarik5's work](https://github.com/zarik5/bevy). The goal is to support both Oculus and PCVR.

If running on Oculus, download [oculus sdk](https://developer.oculus.com/downloads/package/oculus-openxr-mobile-sdk/) and move corresponding libraries into `libs/`

```
libs\arm64-v8a\libopenxr_loader.so
libs\armeabi-v7a\libopenxr_loader.so
```

Run the example with `cargo run --example vr_cubes --release`

This branch has 0.6 rebased in.

- [x] Get anything to render at all with vulkan
- [x] Use wgpu instead of Vulkan abstractions

  - vk::ImageView -> wgpu::TextureView
  - vk::Image -> wgpu::Texture

- [x] Integrate with bevy render pipeline

  - currently using swapchain per-eye since bevy doesnt have multiview support yet
  - bevy_openxr plugin replaces `RenderDevice` and `RenderQueue` so that the render pipeline uses the device provided by openxr runtime
  - we also had to hack in adding an empty `Windows` so that plugins looking for windows such as bevy_ui and perspective camera don't panic
  - there are a few pipeline changes that had to be made that I will enumerate later (support for XrProjection camera projection, add hard-coded "left/right_eye" active cameras, support XrProjection frustra updates)

- [] Add back in motion controller/input support (it was ripped out in an effort to get the example to not panic)
- [x] Prevent window from opening (shows as Not Responding on Windows OS).
- [ ] Open Question: ability to have winit windows co-exist with openxr runner

  - this could be useful for things like configuration UIs in pancake land

- [x] Get Oculus working

  - no winit needed
  - upgrading to ndk-glue 0.6.0 fixed the crash, but this will likely break normal android support until winit upgrades ndk-glue

    - https://github.com/rust-windowing/winit/pull/2163

- [ ] MSAA

  - Oculus claims to support 4x

- [ ] bevy_ui



# [![Bevy](assets/branding/bevy_logo_light_dark_and_dimmed.svg)](https://bevyengine.org)

[![Crates.io](https://img.shields.io/crates/v/bevy.svg)](https://crates.io/crates/bevy)
[![MIT/Apache 2.0](https://img.shields.io/badge/license-MIT%2FApache-blue.svg)](./LICENSE)
[![Crates.io](https://img.shields.io/crates/d/bevy.svg)](https://crates.io/crates/bevy)
[![Rust](https://github.com/bevyengine/bevy/workflows/CI/badge.svg)](https://github.com/bevyengine/bevy/actions)
![iOS cron CI](https://github.com/bevyengine/bevy/workflows/iOS%20cron%20CI/badge.svg)
[![Discord](https://img.shields.io/discord/691052431525675048.svg?label=&logo=discord&logoColor=ffffff&color=7389D8&labelColor=6A7EC2)](https://discord.gg/bevy)

## What is Bevy?

Bevy is a refreshingly simple data-driven game engine built in Rust. It is free and open-source forever!

## WARNING

Bevy is still in the _very_ early stages of development. APIs can and will change (now is the time to make suggestions!). Important features are missing. Documentation is sparse. Please don't build any serious projects in Bevy unless you are prepared to be broken by API changes constantly.

**MSRV:** Bevy relies heavily on improvements in the Rust language and compiler.
As a result, the Minimum Supported Rust Version (MSRV) is "the latest stable release" of Rust.

## Design Goals

- **Capable**: Offer a complete 2D and 3D feature set
- **Simple**: Easy for newbies to pick up, but infinitely flexible for power users
- **Data Focused**: Data-oriented architecture using the Entity Component System paradigm
- **Modular**: Use only what you need. Replace what you don't like
- **Fast**: App logic should run quickly, and when possible, in parallel
- **Productive**: Changes should compile quickly ... waiting isn't fun

## About

- **[Features](https://bevyengine.org):** A quick overview of Bevy's features.
- **[News](https://bevyengine.org/news/)**: A development blog that covers our progress, plans and shiny new features.

## Docs

- **[The Bevy Book](https://bevyengine.org/learn/book/introduction):** Bevy's official documentation. The best place to start learning Bevy.
- **[Bevy Rust API Docs](https://docs.rs/bevy):** Bevy's Rust API docs, which are automatically generated from the doc comments in this repo.
- **[Official Examples](https://github.com/bevyengine/bevy/tree/latest/examples):** Bevy's dedicated, runnable examples, which are great for digging into specific concepts.
- **[Community-Made Learning Resources](https://bevyengine.org/assets/#learning)**: More tutorials, documentation, and examples made by the Bevy community.

## Community

Before contributing or participating in discussions with the community, you should familiarize yourself with our [**Code of Conduct**](./CODE_OF_CONDUCT.md).

- **[Discord](https://discord.gg/bevy):** Bevy's official discord server.
- **[Reddit](https://reddit.com/r/bevy):** Bevy's official subreddit.
- **[GitHub Discussions](https://github.com/bevyengine/bevy/discussions):** The best place for questions about Bevy, answered right here!
- **[Bevy Assets](https://bevyengine.org/assets/):** A collection of awesome Bevy projects, tools, plugins and learning materials.

If you'd like to help build Bevy, check out the **[Contributor's Guide](https://github.com/bevyengine/bevy/blob/main/CONTRIBUTING.md)**.
For simple problems, feel free to open an issue or PR and tackle it yourself!

For more complex architecture decisions and experimental mad science, please open an [RFC](https://github.com/bevyengine/rfcs) (Request For Comments) so we can brainstorm together effectively!

## Getting Started

We recommend checking out [The Bevy Book](https://bevyengine.org/learn/book/introduction) for a full tutorial.

Follow the [Setup guide](https://bevyengine.org/learn/book/getting-started/setup/) to ensure your development environment is set up correctly.
Once set up, you can quickly try out the [examples](https://github.com/bevyengine/bevy/tree/latest/examples) by cloning this repo and running the following commands:

```sh
# Switch to the correct version (latest release, default is main development branch)
git checkout latest
# Runs the "breakout" example
cargo run --example breakout
```

To draw a window with standard functionality enabled, use:

```rust
use bevy::prelude::*;

fn main(){
  App::new()
    .add_plugins(DefaultPlugins)
    .run();
}
```

### Fast Compiles

Bevy can be built just fine using default configuration on stable Rust. However for really fast iterative compiles, you should enable the "fast compiles" setup by [following the instructions here](http://bevyengine.org/learn/book/getting-started/setup/).

## Libraries Used

Bevy is only possible because of the hard work put into these foundational technologies:

<<<<<<< HEAD
- [wgpu](https://wgpu.rs/): modern / low-level / cross-platform graphics library inspired by Vulkan
- [glam-rs](https://github.com/bitshifter/glam-rs): a simple and fast 3D math library for games and graphics
- [winit](https://github.com/rust-windowing/winit): cross-platform window creation and management in Rust
- [spirv-reflect](https://github.com/gwihlidal/spirv-reflect-rs): Reflection API in rust for SPIR-V shader byte code
=======
* [wgpu](https://wgpu.rs/): modern / low-level / cross-platform graphics library inspired by Vulkan
* [glam-rs](https://github.com/bitshifter/glam-rs): a simple and fast 3D math library for games and graphics
* [winit](https://github.com/rust-windowing/winit): cross-platform window creation and management in Rust
>>>>>>> cfee0e88

## [Bevy Cargo Features][cargo_features]

This [list][cargo_features] outlines the different cargo features supported by Bevy. These allow you to customize the Bevy feature set for your use-case.

[cargo_features]: docs/cargo_features.md

## [Third Party Plugins][plugin_guidelines]

Plugins are very welcome to extend Bevy's features. [Guidelines][plugin_guidelines] are available to help integration and usage.

[plugin_guidelines]: docs/plugins_guidelines.md

## Thanks and Alternatives

Additionally, we would like to thank the [Amethyst](https://github.com/amethyst/amethyst), [macroquad](https://github.com/not-fl3/macroquad), [coffee](https://github.com/hecrj/coffee), [ggez](https://github.com/ggez/ggez), [Fyrox](https://github.com/FyroxEngine/Fyrox), and [Piston](https://github.com/PistonDevelopers/piston) projects for providing solid examples of game engine development in Rust. If you are looking for a Rust game engine, it is worth considering all of your options. Each engine has different design goals, and some will likely resonate with you more than others.

## License

Bevy is free, open source and permissively licensed!
Except where noted (below and/or in individual files), all code in this repository is dual-licensed under either:

* MIT License ([LICENSE-MIT](LICENSE-MIT) or [http://opensource.org/licenses/MIT](http://opensource.org/licenses/MIT))
* Apache License, Version 2.0 ([LICENSE-APACHE](LICENSE-APACHE) or [http://www.apache.org/licenses/LICENSE-2.0](http://www.apache.org/licenses/LICENSE-2.0))

at your option.
This means you can select the license you prefer!
This dual-licensing approach is the de-facto standard in the Rust ecosystem and there are [very good reasons](https://github.com/bevyengine/bevy/issues/2373) to include both.

Some of the engine's code carries additional copyright notices and license terms due to their external origins.
These are generally BSD-like, but exact details vary by crate:
If the README of a crate contains a 'License' header (or similar), the additional copyright notices and license terms applicable to that crate will be listed.
The above licensing requirement still applies to contributions to those crates, and sections of those crates will carry those license terms.
The [license](https://doc.rust-lang.org/cargo/reference/manifest.html#the-license-and-license-file-fields) field of each crate will also reflect this.
For example, [`bevy_mikktspace`](./crates/bevy_mikktspace/README.md#license-agreement) has code under the Zlib license (as well as a copyright notice when choosing the MIT license).

The [assets](assets) included in this repository (for our [examples](./examples/README.md)) typically fall under different open licenses.
These will not be included in your game (unless copied in by you), and they are not distributed in the published bevy crates.
See [CREDITS.md](CREDITS.md) for the details of the licenses of those files.

### Your contributions

Unless you explicitly state otherwise,
any contribution intentionally submitted for inclusion in the work by you,
as defined in the Apache-2.0 license,
shall be dual licensed as above,
without any additional terms or conditions.<|MERGE_RESOLUTION|>--- conflicted
+++ resolved
@@ -134,16 +134,9 @@
 
 Bevy is only possible because of the hard work put into these foundational technologies:
 
-<<<<<<< HEAD
-- [wgpu](https://wgpu.rs/): modern / low-level / cross-platform graphics library inspired by Vulkan
-- [glam-rs](https://github.com/bitshifter/glam-rs): a simple and fast 3D math library for games and graphics
-- [winit](https://github.com/rust-windowing/winit): cross-platform window creation and management in Rust
-- [spirv-reflect](https://github.com/gwihlidal/spirv-reflect-rs): Reflection API in rust for SPIR-V shader byte code
-=======
 * [wgpu](https://wgpu.rs/): modern / low-level / cross-platform graphics library inspired by Vulkan
 * [glam-rs](https://github.com/bitshifter/glam-rs): a simple and fast 3D math library for games and graphics
 * [winit](https://github.com/rust-windowing/winit): cross-platform window creation and management in Rust
->>>>>>> cfee0e88
 
 ## [Bevy Cargo Features][cargo_features]
 
